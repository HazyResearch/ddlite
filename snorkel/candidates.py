<<<<<<< HEAD
from .models import CandidateSet, Ngram, NgramPair
=======
from .models import CandidateSet, TemporarySpan
>>>>>>> 7fc9e660
from itertools import chain
from multiprocessing import Process, Queue, JoinableQueue
from Queue import Empty
from utils import get_as_dict
import re

QUEUE_COLLECT_TIMEOUT = 5


def gold_stats(candidates, gold):
        """Return precision and recall relative to a "gold" CandidateSet"""
        # TODO: Make this efficient via SQL
        nc   = len(candidates)
        ng   = len(gold)
        both = len(gold.intersection(candidates.candidates))
        print "# of gold annotations\t= %s" % ng
        print "# of candidates\t\t= %s" % nc
        print "Candidate recall\t= %0.3f" % (both / float(ng),)
        print "Candidate precision\t= %0.3f" % (both / float(nc),)


class CandidateSpace(object):
    """
    Defines the **space** of candidate objects
    Calling _apply(x)_ given an object _x_ returns a generator over candidates in _x_.
    """
    def __init__(self):
        pass

    def apply(self, x):
        raise NotImplementedError()


class CandidateExtractorProcess(Process):
    def __init__(self, candidate_space, matcher, contexts_in, candidates_out):
        Process.__init__(self)
        self.candidate_space = candidate_space
        self.matcher         = matcher
        self.contexts_in     = contexts_in
        self.candidates_out  = candidates_out

    def run(self):
        while True:
            try:
                context = self.contexts_in.get(False)
                for candidate in self.matcher.apply(self.candidate_space.apply(context)):
                    self.candidates_out.put(candidate, False)
                self.contexts_in.task_done()
            except Empty:
                break


class CandidateExtractor(object):
    """
    A generic class to create a Candidates object, which is a set of Candidate objects.

    Takes in a CandidateSpace operator over some context type (e.g. Ngrams, applied over Sentence objects),
    a Matcher over that candidate space, and a set of context objects (e.g. Sentences)
    """
    def __init__(self, parallelism=False, join_key='context_id'):
        self.parallelism = parallelism
        self.join_key = join_key

        self.ps = []
        self.feats = None
        self.feat_index = {}

    def extract(self, contexts, name=None):
        c = CandidateSet()

        if self.parallelism in [1, False]:
            for candidate in self._extract(contexts):
                c.candidates.append(candidate.promote())
        else:
            for candidate in self._extract_multiprocess(contexts):
                c.candidates.append(candidate.promote())

        if name is not None:
            c.name = name

        return c

    def _extract(self, contexts):
        raise NotImplementedError

    def _extract_multiprocess(self, contexts):
        contexts_in    = JoinableQueue()
        candidates_out = Queue()

        # Fill the in-queue with contexts
        for context in contexts:
            contexts_in.put(context)

        # Start worker Processes
        for i in range(self.parallelism):
            p = CandidateExtractorProcess(self.candidate_space, self.matcher, contexts_in, candidates_out)
            p.start()
            self.ps.append(p)

        # Join on JoinableQueue of contexts
        contexts_in.join()

        # Collect candidates out
        candidates = []
        while True:
            try:
                candidates.append(candidates_out.get(True, QUEUE_COLLECT_TIMEOUT))
            except Empty:
                break
        return candidates

    def _index(self, candidates):
        self._candidates_by_id         = {}
        self._candidates_by_context_id = defaultdict(list)
        for c in candidates:
            self._candidates_by_id[c.id] = c
            self._candidates_by_context_id[c.__dict__[self.join_key]].append(c)

    def __iter__(self):
        """Default iterator is over Candidates"""
        return self._candidates_by_id.itervalues()

    def get_candidates(self):
        return self._candidates_by_id.values()

    def get_candidate(self, id):
        """Retrieve a candidate by candidate id"""
        return self._candidates_by_id[id]

    def get_candidates_in(self, context_id):
        """Return the candidates in a specific context (e.g. Sentence)"""
        return self._candidates_by_context_id[context_id]

    def gold_stats(self, gold_set):
        """Return precision and recall relative to a "gold" set of candidates of the same type"""
        gold = gold_set if isinstance(gold_set, set) else set(gold_set)
        cs   = self.get_candidates()
        nc   = len(cs)
        ng   = len(gold)
        both = len(gold.intersection(cs))
        print "# of gold annotations\t= %s" % ng
        print "# of candidates\t\t= %s" % nc
        print "Candidate recall\t= %0.3f" % (both / float(ng),)
        print "Candidate precision\t= %0.3f" % (both / float(nc),)


class EntityExtractor(CandidateExtractor):
    def __init__(self, candidate_space, matcher, parallelism=False, join_key='context_id'):
        super(EntityExtractor, self).__init__(parallelism=parallelism, join_key=join_key)
        self.candidate_space = candidate_space
        self.matcher = matcher

    def _extract(self, contexts):
        return chain.from_iterable(self.matcher.apply(self.candidate_space.apply(c)) for c in contexts)


class RelationExtractor(CandidateExtractor):
    """Temporary class for getting quick numbers"""
    def __init__(self, extractor1, extractor2, join_key='context_id'):
        super(RelationExtractor, self).__init__(parallelism=False, join_key=join_key)
        self.e1 = extractor1
        self.e2 = extractor2

    def _extract(self, contexts):
        for context in contexts:
            for ngram0 in self.e1._extract([context]):
                for ngram1 in self.e2._extract([context]):
                    uid = '%s_&_%s' % (ngram0.uid, ngram1.uid)
                    yield NgramPair(ngram0=ngram0, ngram1=ngram1, uid=uid)


class Ngrams(CandidateSpace):
    """
    Defines the space of candidates as all n-grams (n <= n_max) in a Sentence _x_,
    indexing by **character offset**.
    """
    def __init__(self, n_max=5, split_tokens=['-', '/']):
        CandidateSpace.__init__(self)
        self.n_max = n_max
        self.split_rgx    = r'('+r'|'.join(split_tokens)+r')' if split_tokens and len(split_tokens) > 0 else None

    def apply(self, context):
        # Loop over all n-grams in **reverse** order (to facilitate longest-match semantics)
        L = len(context.char_offsets)
        for l in range(1, self.n_max+1)[::-1]:
            for i in range(L-l+1):
                # NOTE that we derive char_len without using sep
                char_start = context.char_offsets[i]
                cl = context.char_offsets[i+l-1] - context.char_offsets[i] + len(context.words[i+l-1])
                char_end = context.char_offsets[i] + cl - 1
<<<<<<< HEAD
                # TEMP #
                uid = '%s-%s-%s-%s:%s-%s' % (context.cell.document.name,
                                       context.cell.table.position,
                                       context.cell.position,
                                       context.position,
                                       char_start,
                                       char_end)
                yield Ngram(char_start=char_start, char_end=char_end, context=context, uid=uid)

                # Check for split
                # NOTE: For simplicity, we only split single tokens right now!
                # if l == 1 and self.split_rgx is not None:
                #     m = re.search(self.split_rgx,
                #         context.text[char_start-context.char_offsets[0]:char_end-context.char_offsets[0]+1])
                #     if m is not None and l < self.n_max:
                #         if char_start > char_start + m.start(1) - 1 or char_start + m.end(1) > char_end:
                #         yield Ngram(char_start=char_start, char_end=char_start + m.start(1) - 1, context=context)
                #         yield Ngram(char_start=char_start + m.end(1), char_end=char_end, context=context)

class TableNgrams(Ngrams):
    """
    Defines the space of candidates as all n-grams (n <= n_max) in a Table _x_,
    indexing by **character offset**.
    """
    def apply(self, context):
        try:
            phrases = context.phrases
        except:
            phrases = [context]

        for phrase in phrases:
            for ngram in super(TableNgrams, self).apply(phrase):
                yield ngram
=======
                yield TemporarySpan(char_start=char_start, char_end=char_end, context=context)
>>>>>>> 7fc9e660
<|MERGE_RESOLUTION|>--- conflicted
+++ resolved
@@ -1,8 +1,4 @@
-<<<<<<< HEAD
-from .models import CandidateSet, Ngram, NgramPair
-=======
-from .models import CandidateSet, TemporarySpan
->>>>>>> 7fc9e660
+from .models import CandidateSet, TemporarySpan, SpanPair
 from itertools import chain
 from multiprocessing import Process, Queue, JoinableQueue
 from Queue import Empty
@@ -168,10 +164,10 @@
 
     def _extract(self, contexts):
         for context in contexts:
-            for ngram0 in self.e1._extract([context]):
-                for ngram1 in self.e2._extract([context]):
-                    uid = '%s_&_%s' % (ngram0.uid, ngram1.uid)
-                    yield NgramPair(ngram0=ngram0, ngram1=ngram1, uid=uid)
+            for span0 in self.e1._extract([context]):
+                for span1 in self.e2._extract([context]):
+                    uid = '%s_&_%s' % (span0.uid, span1.uid)
+                    yield SpanPair(span0=(span0.promote()), span1=(span1.promote()), uid=uid)
 
 
 class Ngrams(CandidateSpace):
@@ -193,7 +189,6 @@
                 char_start = context.char_offsets[i]
                 cl = context.char_offsets[i+l-1] - context.char_offsets[i] + len(context.words[i+l-1])
                 char_end = context.char_offsets[i] + cl - 1
-<<<<<<< HEAD
                 # TEMP #
                 uid = '%s-%s-%s-%s:%s-%s' % (context.cell.document.name,
                                        context.cell.table.position,
@@ -201,17 +196,17 @@
                                        context.position,
                                        char_start,
                                        char_end)
-                yield Ngram(char_start=char_start, char_end=char_end, context=context, uid=uid)
+                yield TemporarySpan(char_start=char_start, char_end=char_end, context=context, uid=uid)
 
                 # Check for split
                 # NOTE: For simplicity, we only split single tokens right now!
-                # if l == 1 and self.split_rgx is not None:
-                #     m = re.search(self.split_rgx,
-                #         context.text[char_start-context.char_offsets[0]:char_end-context.char_offsets[0]+1])
-                #     if m is not None and l < self.n_max:
-                #         if char_start > char_start + m.start(1) - 1 or char_start + m.end(1) > char_end:
-                #         yield Ngram(char_start=char_start, char_end=char_start + m.start(1) - 1, context=context)
-                #         yield Ngram(char_start=char_start + m.end(1), char_end=char_end, context=context)
+                if l == 1 and self.split_rgx is not None:
+                    m = re.search(self.split_rgx,
+                        context.text[char_start-context.char_offsets[0]:char_end-context.char_offsets[0]+1])
+                    if m is not None and l < self.n_max:
+                        if char_start > char_start + m.start(1) - 1 or char_start + m.end(1) > char_end:
+                            yield TemporarySpan(char_start=char_start, char_end=char_start + m.start(1) - 1, context=context)
+                            yield TemporarySpan(char_start=char_start + m.end(1), char_end=char_end, context=context)
 
 class TableNgrams(Ngrams):
     """
@@ -225,8 +220,5 @@
             phrases = [context]
 
         for phrase in phrases:
-            for ngram in super(TableNgrams, self).apply(phrase):
-                yield ngram
-=======
-                yield TemporarySpan(char_start=char_start, char_end=char_end, context=context)
->>>>>>> 7fc9e660
+            for temp_span in super(TableNgrams, self).apply(phrase):
+                yield temp_span