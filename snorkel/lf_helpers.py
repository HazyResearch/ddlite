from .models import SnorkelSession, TemporarySpan, Span, Cell, Phrase
from itertools import chain
from utils import tokens_to_ngrams
<<<<<<< HEAD
import re
=======

>>>>>>> 7d8fb459

def get_text_splits(c):
    """
    Given a k-arity Candidate defined over k Spans, return the chunked parent context (e.g. Sentence)
    split around the k constituent Spans.

    NOTE: Currently assumes that these Spans are in the same Context
    """
    spans = []
    for i, span in enumerate(c.get_arguments()):
        if not isinstance(span, TemporarySpan):
            raise ValueError("Handles Span-type Candidate arguments only")

        # Note: {{0}}, {{1}}, etc. does not work as an un-escaped regex pattern, hence A, B, ...
        spans.append((span.char_start, span.char_end, chr(65+i)))
    spans.sort()

    # NOTE: Assume all Spans in same parent Context
    text = span.parent.text

    # Get text chunks
    chunks = [text[:spans[0][0]], "{{%s}}" % spans[0][2]]
    for j in range(len(spans)-1):
        chunks.append(text[spans[j][1]+1:spans[j+1][0]])
        chunks.append("{{%s}}" % spans[j+1][2])
    chunks.append(text[spans[-1][1]+1:])
    return chunks


def get_tagged_text(c):
    """
    Returns the text of c's parent context with c's unary spans replaced with tags {{A}}, {{B}}, etc.
    A convenience method for writing LFs based on e.g. regexes.
    """
    return "".join(get_text_splits(c))


def get_text_between(c):
    """
    Returns the text between the two unary Spans of a binary-Span Candidate, where
    both are in the same Sentence.
    """
    chunks = get_text_splits(c)
    if len(chunks) == 5:
        return chunks[2]
    else:
        raise ValueError("Only applicable to binary Candidates")


<<<<<<< HEAD
def get_between_ngrams(c, attrib='words', n_min=1, n_max=1, case_sensitive=False):
=======
def get_between_tokens(c, attrib='words', n_max=1, case_sensitive=False):
>>>>>>> 7d8fb459
    """
    Get the ngrams _between_ two unary Spans of a binary-Span Candidate, where
    both share the same parent Context.
    :param attrib: The token attribute type (e.g. words, lemmas, poses)
    :param n_min: The minimum n of the ngrams that should be returned
    :param n_max: The maximum n of the ngrams that should be returned
    :param case_sensitive: If false, all ngrams will be returned in lower case
    """
    if len(c.get_arguments()) != 2:
        raise ValueError("Only applicable to binary Candidates")
    span0 = c[0]
    span1 = c[1]
    if span0.parent != span1.parent:
        raise ValueError("Only applicable to Candidates where both spans are from the same immediate Context.")
    distance = abs(span0.get_word_start() - span1.get_word_start())
    if span0.get_word_start() < span1.get_word_start():
<<<<<<< HEAD
        for ngram in get_right_ngrams(span0, window=distance-1, attrib=attrib, n_min=n_min, n_max=n_max, case_sensitive=case_sensitive):
            yield ngram
    else: # span0.get_word_start() > span1.get_word_start()
        for ngram in get_left_ngrams(span1, window=distance-1, attrib=attrib, n_min=n_min, n_max=n_max, case_sensitive=case_sensitive):
            yield ngram
=======
        return get_right_tokens(span0, window=distance-1, attrib=attrib, n_max=n_max, case_sensitive=case_sensitive)
    else: # span0.get_word_start() > span1.get_word_start()
        return get_left_tokens(span1, window=distance-1, attrib=attrib, n_max=n_max, case_sensitive=case_sensitive)
>>>>>>> 7d8fb459

# TODO: define for compatibility with master (can call on *_*_ngrams)
# def get_left_tokens()
# def get_right_tokens()

<<<<<<< HEAD
def get_left_ngrams(c, window=3, attrib='words', n_min=1, n_max=1, case_sensitive=False):
=======
def get_left_tokens(c, window=3, attrib='words', n_max=1, case_sensitive=False):
>>>>>>> 7d8fb459
    """
    Get the ngrams within a window to the _left_ of the Candidate from its parent Context.
    For higher-arity Candidates, defaults to the _first_ argument.
    :param window: The number of tokens to the left of the first argument to return
    :param attrib: The token attribute type (e.g. words, lemmas, poses)
    :param n_min: The minimum n of the ngrams that should be returned
    :param n_max: The maximum n of the ngrams that should be returned
    :param case_sensitive: If false, all ngrams will be returned in lower case
    """
    span = c if isinstance(c, TemporarySpan) else c[0] 
    i    = span.get_word_start()
    f = (lambda w: w) if case_sensitive else (lambda w: w.lower())
<<<<<<< HEAD
    for ngram in tokens_to_ngrams(map(f, span.parent._asdict()[attrib][max(0, i-window):i]), n_min=n_min, n_max=n_max):
        yield ngram


def get_right_ngrams(c, window=3, attrib='words', n_min=1, n_max=1, case_sensitive=False):
=======
    return [ngram for ngram in tokens_to_ngrams(map(f, span.parent._asdict()[attrib][max(0, i-window):i]), n_max=n_max)]


def get_right_tokens(c, window=3, attrib='words', n_max=1, case_sensitive=False):
>>>>>>> 7d8fb459
    """
    Get the ngrams within a window to the _right_ of the Candidate from its parent Context.
    For higher-arity Candidates, defaults to the _last_ argument.
    :param window: The number of tokens to the left of the first argument to return
    :param attrib: The token attribute type (e.g. words, lemmas, poses)
    :param n_min: The minimum n of the ngrams that should be returned
    :param n_max: The maximum n of the ngrams that should be returned
    :param case_sensitive: If false, all ngrams will be returned in lower case
    """
    span = c if isinstance(c, TemporarySpan) else c[-1]
    i    = span.get_word_end()
    f = (lambda w: w) if case_sensitive else (lambda w: w.lower())
<<<<<<< HEAD
    for ngram in tokens_to_ngrams(map(f, span.parent._asdict()[attrib][i+1:i+1+window]), n_min=n_min, n_max=n_max):
        yield ngram
=======
    return [ngram for ngram in tokens_to_ngrams(map(f, span.parent._asdict()[attrib][i+1:i+1+window]), n_max=n_max)]
>>>>>>> 7d8fb459


def contains_token(c, tok, attrib='words', case_sensitive=False):
    """
    Return True if any of the contituent Spans contain the given token
    :param tok: The token being searched for
    :param attrib: The token attribute type (e.g. words, lemmas, poses)
    :param case_sensitive: If false, all ngrams will be returned in lower case
    """
    spans = [c] if isinstance(c, TemporarySpan) else c.get_arguments()
    f = (lambda w: w) if case_sensitive else (lambda w: w.lower())
    return f(tok) in set(chain.from_iterable(map(f, span.get_attrib_tokens(attrib))
        for span in spans))


def contains_regex(c, rgx=None, attrib='words', sep=" ", case_sensitive=False):
    """
    Return True if any of the contituent Spans contain the given regular expression
    :param rgx: The regex being searched for
    :param attrib: The token attribute type (e.g. words, lemmas, poses)
    :param sep: The separator to be used in concatening the retrieved tokens
    :param case_sensitive: If false, all ngrams will be returned in lower case
    """
    spans = [c] if isinstance(c, TemporarySpan) else c.get_arguments()
    r = re.compile(rgx, flags=re.I if not case_sensitive else 0)
    return any([r.search(span.get_attrib_span(attrib, sep=sep)) is not None for span in spans])


def get_doc_candidate_spans(c):
    """
    Get the Spans in the same document as Candidate c, where these Spans are
    arguments of Candidates.
    """
    # TODO: Fix this to be more efficient and properly general!!
    spans = list(chain.from_iterable(s.spans for s in c[0].parent.document.sentences))
    return [s for s in spans if s != c[0]]


def get_sent_candidate_spans(c):
    """
    Get the Spans in the same Sentence as Candidate c, where these Spans are
    arguments of Candidates.
    """
    # TODO: Fix this to be more efficient and properly general!!
    return [s for s in c[0].parent.spans if s != c[0]]


def get_matches(lf, candidate_set, match_values=[1,-1]):
    """
    A simple helper function to see how many matches (non-zero by default) an LF gets.
    Returns the matched set, which can then be directly put into the Viewer.
    """
    matches = []
    for c in candidate_set:
        label = lf(c)
        if label in match_values:
            matches.append(c)
    print "%s matches" % len(matches)
    return matches

############################### TABLE LF HELPERS ###############################
def same_document(c):
    """
    Return True if all Spans in the given candidate are from the same Document.
    :param c: The candidate whose Spans are being compared
    """
    return (all([c[i].parent.document is not None 
        and c[i].parent.document==c[0].parent.document for i in range(len(c.get_arguments()))])) 


def same_table(c):
    """
    Return True if all Spans in the given candidate are from the same Table.
    :param c: The candidate whose Spans are being compared
    """
    return (all([c[i].parent.table is not None 
        and c[i].parent.table==c[0].parent.table for i in range(len(c.get_arguments()))])) 


def same_cell(c):
    """
    Return True if all Spans in the given candidate are from the same Cell.
    :param c: The candidate whose Spans are being compared
    """
    return (all([c[i].parent.cell is not None 
        and c[i].parent.cell==c[0].parent.cell for i in range(len(c.get_arguments()))])) 


def same_phrase(c):
    """
    Return True if all Spans in the given candidate are from the same Phrase.
    :param c: The candidate whose Spans are being compared
    """
    return (all([c[i].parent is not None 
        and c[i].parent==c[0].parent for i in range(len(c.get_arguments()))])) 


def get_phrase_ngrams(span, attrib='words', n_min=1, n_max=1, case_sensitive=False):
    """
    Get the ngrams that are in the Phrase of the given span, not including itself.
    :param span: The span whose Phrase is being searched
    :param attrib: The token attribute type (e.g. words, lemmas, poses)
    :param n_min: The minimum n of the ngrams that should be returned
    :param n_max: The maximum n of the ngrams that should be returned
    :param case_sensitive: If false, all ngrams will be returned in lower case
    """
    if not isinstance(span, TemporarySpan):
        raise ValueError("Handles Span-type Candidate arguments only")
    for ngram in get_left_ngrams(span, window=100, attrib=attrib, n_min=n_min, n_max=n_max, case_sensitive=case_sensitive):
        yield ngram
    for ngram in get_right_ngrams(span, window=100, attrib=attrib, n_min=n_min, n_max=n_max, case_sensitive=case_sensitive):
        yield ngram


def get_cell_ngrams(span, attrib='words', n_min=1, n_max=1, case_sensitive=False):
    """
    Get the ngrams that are in the Cell of the given span, not including itself.
    :param span: The span whose Cell is being searched
    :param attrib: The token attribute type (e.g. words, lemmas, poses)
    :param n_min: The minimum n of the ngrams that should be returned
    :param n_max: The maximum n of the ngrams that should be returned
    :param case_sensitive: If false, all ngrams will be returned in lower case
    """
    if not isinstance(span, TemporarySpan):
        raise ValueError("Handles Span-type Candidate arguments only")
    if (not isinstance(span.parent, Phrase) or
        span.parent.cell is None): return
    f = (lambda w: w) if case_sensitive else (lambda w: w.lower())
    for ngram in (chain.from_iterable(tokens_to_ngrams(map(f, getattr(phrase,attrib)), n_min=n_min, n_max=n_max) 
        for phrase in span.parent.cell.phrases)):
        yield ngram


def get_neighbor_cell_ngrams(span, dist=1, directions=False, attrib='words', n_min=1, n_max=1, case_sensitive=False):
    """
    Get the ngrams from all Cells that are within a given Cell distance in one direction from the given span  
    :param span: The span whose neighbor Cells are being searched
    :param dist: The Cell distance within which a neighbor Cell must be to be considered
    :param directions: A Boolean expressing whether or not to return the direction of each ngram
    :param attrib: The token attribute type (e.g. words, lemmas, poses)
    :param n_min: The minimum n of the ngrams that should be returned
    :param n_max: The maximum n of the ngrams that should be returned
    :param case_sensitive: If false, all ngrams will be returned in lower case
    """
    # TODO: Fix this to be more efficient (optimize with SQL query)
    if not isinstance(span, TemporarySpan):
        raise ValueError("Handles Span-type Candidate arguments only")
    if (not isinstance(span.parent, Phrase) or
        span.parent.cell is None): return
    f = (lambda w: w) if case_sensitive else (lambda w: w.lower())
    for phrase in span.parent.table.phrases:
        if phrase.cell is None:
            continue
        row_diff = abs(phrase.row_num - span.parent.row_num)
        col_diff = abs(phrase.col_num - span.parent.col_num)
        if (row_diff or col_diff) and not (row_diff and col_diff) and row_diff + col_diff <= dist:
            if directions:
                direction = ''
                if col_diff==0:
                    if 0 < row_diff and row_diff <= dist:
                        direction = "UP"
                    elif  0 > row_diff and row_diff >= -dist:
                        direction = "DOWN"
                elif row_diff==0:
                    if 0 < col_diff and col_diff <= dist:
                        direction = "RIGHT"
                    elif  0 > col_diff and col_diff >= -dist:
                        direction = "LEFT"
                for ngram in tokens_to_ngrams(map(f, getattr(phrase, attrib)), n_min=n_min, n_max=n_max):
                    yield (ngram, direction)
            else: 
                for ngram in tokens_to_ngrams(map(f, getattr(phrase, attrib)), n_min=n_min, n_max=n_max):
                    yield  ngram


def get_row_ngrams(span, infer=False, attrib='words', n_min=1, n_max=1, case_sensitive=False):
    """
    Get the ngrams from all Cells that are in the same row as the given span 
    :param span: The span whose neighbor Cells are being searched
    :param infer: If True, then if a Cell is empty, use the contents from the first non-empty Cell above it
    :param attrib: The token attribute type (e.g. words, lemmas, poses)
    :param n_min: The minimum n of the ngrams that should be returned
    :param n_max: The maximum n of the ngrams that should be returned
    :param case_sensitive: If false, all ngrams will be returned in lower case
    """
    for ngram in _get_axis_ngrams(span, axis='row', infer=infer, attrib=attrib, n_min=n_min, n_max=n_max, case_sensitive=case_sensitive):
        yield ngram


def get_col_ngrams(span, infer=False, attrib='words', n_min=1, n_max=1, case_sensitive=False):
    """
    Get the ngrams from all Cells that are in the same column as the given span 
    :param span: The span whose neighbor Cells are being searched
    :param infer: If True, then if a Cell is empty, use the contents from the first non-empty Cell to the left of it
    :param attrib: The token attribute type (e.g. words, lemmas, poses)
    :param n_min: The minimum n of the ngrams that should be returned
    :param n_max: The maximum n of the ngrams that should be returned
    :param case_sensitive: If false, all ngrams will be returned in lower case
    """
    for ngram in _get_axis_ngrams(span, axis='col', infer=infer, attrib=attrib, n_min=n_min, n_max=n_max, case_sensitive=case_sensitive):
        yield ngram


def get_aligned_ngrams(span, infer=False, attrib='words', n_min=1, n_max=1, case_sensitive=False):
    """
    Get the ngrams from all Cells that are in the same row or column as the given span 
    :param span: The span whose neighbor Cells are being searched
    :param infer: Refer to get_[row/col]_ngrams for description
    :param attrib: The token attribute type (e.g. words, lemmas, poses)
    :param n_min: The minimum n of the ngrams that should be returned
    :param n_max: The maximum n of the ngrams that should be returned
    :param case_sensitive: If false, all ngrams will be returned in lower case
    """
    for ngram in get_row_ngrams(span, infer=infer, attrib=attrib, n_min=n_min, n_max=n_max, case_sensitive=case_sensitive):
        yield ngram
    for ngram in get_col_ngrams(span, infer=infer, attrib=attrib, n_min=n_min, n_max=n_max, case_sensitive=case_sensitive):
        yield ngram

# TODO: write this LF helper (get furthest north and west cell's ngrams)
# def get_head_ngrams
# ...sorted(_get_aligned_cells(cell, axis, infer=False), key=lambda x: getattr(x,axis_name))[0]

def _get_axis_ngrams(span, axis, infer=False, attrib='words', n_min=1, n_max=1, case_sensitive=False):
    if not isinstance(span, TemporarySpan):
        raise ValueError("Handles Span-type Candidate arguments only")
    if (not isinstance(span.parent, Phrase) or
        span.parent.cell is None): return
    # TODO: optimize this with SQL query 
    f = (lambda w: w) if case_sensitive else (lambda w: w.lower())
    for cell in _get_aligned_cells(span.parent.cell, axis, infer=infer):
        for phrase in cell.phrases:
            for ngram in tokens_to_ngrams(map(f, getattr(phrase, attrib)), n_min=n_min, n_max=n_max):
                yield ngram 

# WITHOUT SQL:
def _get_aligned_cells(root_cell, axis, infer=False):
    axis_name = axis + '_num'
    other_axis = 'row' if axis=='col' else 'col'
    aligned_cells = [cell for cell in root_cell.table.cells
        if getattr(cell, axis_name) == getattr(root_cell, axis_name)
        and cell != root_cell]
    return [_get_nonempty_cell(cell, other_axis) for cell in aligned_cells] if infer else aligned_cells 

# WITH SQL:
# TODO: use getattr for row_num/col_num 
# def _get_aligned_cells(root_cell, axis, infer=False):
#     session = SnorkelSession.object_session(root_cell)
#     if axis == 'row':
#         aligned_cells = session.query(Cell).filter(
#             Cell.table == root_cell.table).filter(
#             Cell.row_num == root_cell.row_num).filter(
#             Cell.id != root_cell.id).all()
#         other_axis = 'col'
#     else:
#         aligned_cells = session.query(Cell).filter(
#             Cell.table == root_cell.table).filter(
#             Cell.col_num == root_cell.col_num).filter(
#             Cell.id != root_cell.id).all()
#         other_axis = 'row'
#     return [_get_nonempty_cell(cell, other_axis) for cell in aligned_cells] if infer else aligned_cells 

# WITHOUT SQL:
def _get_nonempty_cell(root_cell, axis):
    axis_name = axis + '_num'
    other_axis = 'row' if axis=='col' else 'col'
    other_axis_name = other_axis + '_num'
    if root_cell.text or getattr(root_cell, other_axis_name) == 0:
        return root_cell
    else:
        neighbor_cell = [cell for cell in root_cell.table.cells
            if getattr(cell, axis_name) == getattr(root_cell, axis_name)
            and getattr(cell, other_axis_name) == getattr(root_cell, other_axis_name) - 1]
        return _get_nonempty_cell(neighbor_cell[0], axis)
        
# WITH SQL:
# def _get_nonempty_cell(root_cell, axis):
#     axis_name = axis + '_num'
#     other_axis = 'row' if axis=='col' else 'col'
#     other_axis_name = other_axis + '_num'
#     if root_cell.text or getattr(root_cell, other_axis_name) == 0:
#         return root_cell
#     else:
#         session = SnorkelSession.object_session(root_cell)
#         return session.query(Cell).filter(
#             Cell.table_id == root_cell.table_id).filter(
#             Cell.row_num == root_cell.row_num).filter(
#             Cell.col_num < root_cell.col_num).order_by(
#             -Cell.col_num).first()<|MERGE_RESOLUTION|>--- conflicted
+++ resolved
@@ -1,11 +1,8 @@
 from .models import SnorkelSession, TemporarySpan, Span, Cell, Phrase
 from itertools import chain
 from utils import tokens_to_ngrams
-<<<<<<< HEAD
 import re
-=======
-
->>>>>>> 7d8fb459
+
 
 def get_text_splits(c):
     """
@@ -55,11 +52,13 @@
         raise ValueError("Only applicable to binary Candidates")
 
 
-<<<<<<< HEAD
+# TODO: replace in tutorials with get_between_ngrams and delete this
+def get_between_tokens(c, attrib='words', n_min=1, n_max=1, case_sensitive=False):
+    """ An alias for get_between_ngrams maintained for backwards compatibility. """
+    for ngram in get_between_ngrams(c, attrib=attrib, n_min=n_min, n_max=n_max, case_sensitive=case_sensitive):
+        yield ngram
+
 def get_between_ngrams(c, attrib='words', n_min=1, n_max=1, case_sensitive=False):
-=======
-def get_between_tokens(c, attrib='words', n_max=1, case_sensitive=False):
->>>>>>> 7d8fb459
     """
     Get the ngrams _between_ two unary Spans of a binary-Span Candidate, where
     both share the same parent Context.
@@ -76,27 +75,21 @@
         raise ValueError("Only applicable to Candidates where both spans are from the same immediate Context.")
     distance = abs(span0.get_word_start() - span1.get_word_start())
     if span0.get_word_start() < span1.get_word_start():
-<<<<<<< HEAD
         for ngram in get_right_ngrams(span0, window=distance-1, attrib=attrib, n_min=n_min, n_max=n_max, case_sensitive=case_sensitive):
             yield ngram
     else: # span0.get_word_start() > span1.get_word_start()
         for ngram in get_left_ngrams(span1, window=distance-1, attrib=attrib, n_min=n_min, n_max=n_max, case_sensitive=case_sensitive):
             yield ngram
-=======
-        return get_right_tokens(span0, window=distance-1, attrib=attrib, n_max=n_max, case_sensitive=case_sensitive)
-    else: # span0.get_word_start() > span1.get_word_start()
-        return get_left_tokens(span1, window=distance-1, attrib=attrib, n_max=n_max, case_sensitive=case_sensitive)
->>>>>>> 7d8fb459
-
-# TODO: define for compatibility with master (can call on *_*_ngrams)
-# def get_left_tokens()
-# def get_right_tokens()
-
-<<<<<<< HEAD
+
+
+# TODO: replace in tutorials with get_left_ngrams and delete this
+def get_left_tokens(c, window=3, attrib='words', n_min=1, n_max=1, case_sensitive=False):
+    """ An alias for get_left_ngrams maintained for backwards compatibility. """
+    for ngram in get_left_ngrams(c, window=window, attrib=attrib, n_min=n_min, n_max=n_max, case_sensitive=case_sensitive):
+        yield ngram
+
+
 def get_left_ngrams(c, window=3, attrib='words', n_min=1, n_max=1, case_sensitive=False):
-=======
-def get_left_tokens(c, window=3, attrib='words', n_max=1, case_sensitive=False):
->>>>>>> 7d8fb459
     """
     Get the ngrams within a window to the _left_ of the Candidate from its parent Context.
     For higher-arity Candidates, defaults to the _first_ argument.
@@ -109,18 +102,18 @@
     span = c if isinstance(c, TemporarySpan) else c[0] 
     i    = span.get_word_start()
     f = (lambda w: w) if case_sensitive else (lambda w: w.lower())
-<<<<<<< HEAD
     for ngram in tokens_to_ngrams(map(f, span.parent._asdict()[attrib][max(0, i-window):i]), n_min=n_min, n_max=n_max):
         yield ngram
 
 
+# TODO: replace in tutorials with get_right_ngrams and delete this
+def get_right_tokens(c, window=3, attrib='words', n_min=1, n_max=1, case_sensitive=False):
+    """ An alias for get_right_ngrams maintained for backwards compatibility. """
+    for ngram in get_right_ngrams(c, window=window, attrib=attrib, n_min=n_min, n_max=n_max, case_sensitive=case_sensitive):
+        yield ngram
+
+
 def get_right_ngrams(c, window=3, attrib='words', n_min=1, n_max=1, case_sensitive=False):
-=======
-    return [ngram for ngram in tokens_to_ngrams(map(f, span.parent._asdict()[attrib][max(0, i-window):i]), n_max=n_max)]
-
-
-def get_right_tokens(c, window=3, attrib='words', n_max=1, case_sensitive=False):
->>>>>>> 7d8fb459
     """
     Get the ngrams within a window to the _right_ of the Candidate from its parent Context.
     For higher-arity Candidates, defaults to the _last_ argument.
@@ -133,12 +126,8 @@
     span = c if isinstance(c, TemporarySpan) else c[-1]
     i    = span.get_word_end()
     f = (lambda w: w) if case_sensitive else (lambda w: w.lower())
-<<<<<<< HEAD
     for ngram in tokens_to_ngrams(map(f, span.parent._asdict()[attrib][i+1:i+1+window]), n_min=n_min, n_max=n_max):
         yield ngram
-=======
-    return [ngram for ngram in tokens_to_ngrams(map(f, span.parent._asdict()[attrib][i+1:i+1+window]), n_max=n_max)]
->>>>>>> 7d8fb459
 
 
 def contains_token(c, tok, attrib='words', case_sensitive=False):
@@ -373,7 +362,7 @@
             for ngram in tokens_to_ngrams(map(f, getattr(phrase, attrib)), n_min=n_min, n_max=n_max):
                 yield ngram 
 
-# WITHOUT SQL:
+
 def _get_aligned_cells(root_cell, axis, infer=False):
     axis_name = axis + '_num'
     other_axis = 'row' if axis=='col' else 'col'
@@ -382,25 +371,7 @@
         and cell != root_cell]
     return [_get_nonempty_cell(cell, other_axis) for cell in aligned_cells] if infer else aligned_cells 
 
-# WITH SQL:
-# TODO: use getattr for row_num/col_num 
-# def _get_aligned_cells(root_cell, axis, infer=False):
-#     session = SnorkelSession.object_session(root_cell)
-#     if axis == 'row':
-#         aligned_cells = session.query(Cell).filter(
-#             Cell.table == root_cell.table).filter(
-#             Cell.row_num == root_cell.row_num).filter(
-#             Cell.id != root_cell.id).all()
-#         other_axis = 'col'
-#     else:
-#         aligned_cells = session.query(Cell).filter(
-#             Cell.table == root_cell.table).filter(
-#             Cell.col_num == root_cell.col_num).filter(
-#             Cell.id != root_cell.id).all()
-#         other_axis = 'row'
-#     return [_get_nonempty_cell(cell, other_axis) for cell in aligned_cells] if infer else aligned_cells 
-
-# WITHOUT SQL:
+
 def _get_nonempty_cell(root_cell, axis):
     axis_name = axis + '_num'
     other_axis = 'row' if axis=='col' else 'col'
@@ -411,19 +382,4 @@
         neighbor_cell = [cell for cell in root_cell.table.cells
             if getattr(cell, axis_name) == getattr(root_cell, axis_name)
             and getattr(cell, other_axis_name) == getattr(root_cell, other_axis_name) - 1]
-        return _get_nonempty_cell(neighbor_cell[0], axis)
-        
-# WITH SQL:
-# def _get_nonempty_cell(root_cell, axis):
-#     axis_name = axis + '_num'
-#     other_axis = 'row' if axis=='col' else 'col'
-#     other_axis_name = other_axis + '_num'
-#     if root_cell.text or getattr(root_cell, other_axis_name) == 0:
-#         return root_cell
-#     else:
-#         session = SnorkelSession.object_session(root_cell)
-#         return session.query(Cell).filter(
-#             Cell.table_id == root_cell.table_id).filter(
-#             Cell.row_num == root_cell.row_num).filter(
-#             Cell.col_num < root_cell.col_num).order_by(
-#             -Cell.col_num).first()+        return _get_nonempty_cell(neighbor_cell[0], axis)