import logging
import os
from collections import defaultdict
from typing import (
    Any,
    Callable,
    Dict,
    Iterable,
    List,
    Mapping,
    Optional,
    Set,
    Tuple,
    Union,
)

import numpy as np
import torch
import torch.nn as nn

from snorkel.analysis.utils import probs_to_preds
from snorkel.classification.data import DictDataLoader
from snorkel.classification.scorer import Scorer
from snorkel.classification.utils import move_to_device
from snorkel.types import Config

from .task import Operation, Task

OutputDict = Dict[str, Mapping[Union[str, int], Any]]


class ClassifierConfig(Config):
    """A classifier built from one or more tasks to support advanced workflows.

    Parameters
    ----------
    device
        The device (GPU) to move the model to (-1 is CPU), but device will also be
        moved to CPU if no GPU device is available
    dataparallel
        Whether or not to use PyTorch DataParallel wrappers to automatically utilize
        multiple GPUs if available
    """

    device: int = 0
    dataparallel: bool = True


class SnorkelClassifier(nn.Module):
    """A classifier built from one or more tasks to support advanced workflows.

    Parameters
    ----------
    tasks
        A list of ``Task``s to build a model from
    name
        The name of the classifier

    Attributes
    ----------
    config
        The config dict containing the settings for this model
    name
        See above
    module_pool
        A dictionary of all modules used by any of the tasks (See Task docstring)
    task_names
        See Task docstring
    task_flows
        See Task docstring
    loss_funcs
        See Task docstring
    output_funcs
        See Task docstring
    scorers
        See Task docstring
    """

    def __init__(
        self, tasks: List[Task], name: Optional[str] = None, **kwargs: Any
    ) -> None:
        super().__init__()
        self.config = ClassifierConfig(**kwargs)
        self.name = name or type(self).__name__

        # Initiate the model attributes
        self.module_pool = nn.ModuleDict()
        self.task_names: Set[str] = set()
        self.task_flows: Dict[str, List[Operation]] = dict()
        self.loss_funcs: Dict[str, Callable[..., torch.Tensor]] = dict()
        self.output_funcs: Dict[str, Callable[..., torch.Tensor]] = dict()
        self.scorers: Dict[str, Scorer] = dict()

        # Build network with given tasks
        self._build_network(tasks)

        logging.info(
            f"Created multi-task model {self.name} that contains "
            f"task(s) {self.task_names}."
        )

        # Move model to specified device
        self._move_to_device()

    def __repr__(self) -> str:
        cls_name = type(self).__name__
        return f"{cls_name}(name={self.name})"

    def _build_network(self, tasks: List[Task]) -> None:
        """Construct the network from a list of ``Task``s by adding them one by one.

        Parameters
        ----------
        tasks
            A list of ``Task``s
        """
        for task in tasks:
            if not isinstance(task, Task):
                raise ValueError(f"Unrecognized task type {task}.")
            if task.name in self.task_names:
                raise ValueError(
                    f"Found duplicate task {task.name}, different task should use "
                    f"different task name."
                )
            self.add_task(task)

    def add_task(self, task: Task) -> None:
        """Add a single task to the network.

        Parameters
        ----------
        task
            A ``Task`` to add
        """
        # Combine module_pool from all tasks
        for key in task.module_pool.keys():
            if key in self.module_pool.keys():
                if self.config.dataparallel:
                    task.module_pool[key] = nn.DataParallel(self.module_pool[key])
                else:
                    task.module_pool[key] = self.module_pool[key]
            else:
                if self.config.dataparallel:
                    self.module_pool[key] = nn.DataParallel(task.module_pool[key])
                else:
                    self.module_pool[key] = task.module_pool[key]
        # Collect task names
        self.task_names.add(task.name)
        # Collect task flows
        self.task_flows[task.name] = task.task_flow
        # Collect loss functions
        self.loss_funcs[task.name] = task.loss_func
        # Collect output functions
        self.output_funcs[task.name] = task.output_func
        # Collect scorers
        self.scorers[task.name] = task.scorer

        # Move model to specified device
        self._move_to_device()

    def forward(  # type: ignore
        self, X_dict: Dict[str, Any], task_names: Iterable[str]
    ) -> OutputDict:
        """Do a forward pass through the network for all specified tasks.

        Parameters
        ----------
        X_dict
            A dict of data fields
        task_names
            The names of the tasks to execute the forward pass for

        Returns
        -------
        OutputDict
            A dict mapping each operation name to its corresponding output

        Raises
        ------
        TypeError
            If an Operation input has an invalid type
        ValueError
            If a specified Operation failed to execute
        """
        X_dict_moved = move_to_device(X_dict, self.config.device)

        outputs: OutputDict = {"_input_": X_dict_moved}  # type: ignore

        # Call forward for each task, using cached result if available
        # Each task flow consists of one or more operations that are executed in order
        for task_name in task_names:
            task_flow = self.task_flows[task_name]

            for operation in task_flow:
                if operation.name not in outputs:
                    if operation.inputs:
                        # Feed the inputs the module requested in the reqested order
                        try:
                            inputs = []
                            for op_input in operation.inputs:
                                if isinstance(op_input[1], int):
                                    # The output of the indicated operation has only
                                    # one field; use that as the input to the current op
                                    op_name, field_idx = op_input
                                    inputs.append(outputs[op_name][field_idx])
                                else:  # isinstance(op_input[1], str)
                                    # The output of the indicated operation has a dict
                                    # of fields; extract the designated field by name
                                    op_name, field_key = op_input
                                    inputs.append(outputs[op_name][field_key])
                        except Exception:
                            raise ValueError(f"Unsuccessful operation {operation}.")
                        output = self.module_pool[operation.module_name].forward(
                            *inputs
                        )
                    else:
                        # Feed the entire outputs dict for the module to pull from
                        # TODO: Remove this option (only slice combiner module uses it)
                        output = self.module_pool[operation.module_name].forward(
                            outputs
                        )
                    if not isinstance(output, Mapping):
                        # Make output a singleton list so it becomes a valid Mapping
                        output = [output]
                    outputs[operation.name] = output

        # Note: We return all outputs to enable advanced workflows such as multi-task
        # learning (where we want to calculate loss from multiple head modules on
        # forward passes).
        return outputs

    def calculate_loss(
        self, X_dict: Dict[str, Any], Y_dict: Dict[str, torch.Tensor]
    ) -> Tuple[Dict[str, torch.Tensor], Dict[str, float]]:
        """Calculate the loss for each task and the number of data points contributing.

        Parameters
        ----------
        X_dict
            A dict of data fields
        Y_dict
            A dict from task names to label sets

        Returns
        -------
        Dict[str, torch.Tensor], Dict[str, float]
            A dict of losses by task name and seen examples by task name
        """

        loss_dict = dict()
        count_dict = dict()

        labels_to_tasks = self._get_labels_to_tasks(Y_dict.keys())
        outputs = self.forward(X_dict, task_names=labels_to_tasks.values())

        # Calculate loss for each task
        for label_name, task_name in labels_to_tasks.items():
            Y = Y_dict[label_name]

            # Select the active samples
            if len(Y.size()) == 1:
                active = Y.detach() != -1
            else:
                active = torch.any(Y.detach() != -1, dim=1)

            # Only calculate the loss when active example exists
            if active.any():
                # Note: Use label_name as key, but task_name to access model attributes
                count_dict[label_name] = active.sum().item()

<<<<<<< HEAD
                loss_dict[label_name] = self.loss_funcs[task_name](
                    outputs,
                    move_to_device(Y, self.config.device),
                    move_to_device(active, self.config.device),
=======
                loss_dict[task_name] = self.loss_funcs[task_name](
                    outputs=outputs,
                    Y=move_to_device(Y, self.config.device),
                    active=move_to_device(active, self.config.device),
>>>>>>> 3741e438
                )

        return loss_dict, count_dict

    @torch.no_grad()
    def _calculate_probs(
        self, X_dict: Dict[str, Any], task_names: Iterable[str]
    ) -> Dict[str, Iterable[torch.Tensor]]:
        """Calculate the probabilities for each task.

        Parameters
        ----------
        X_dict
            A dict of data fields
        task_names
            A list of task names to calculate probabilities for

        Returns
        -------
        Dict[str, Iterable[torch.Tensor]]
            A dictionary mapping task name to probabilities
        """

        self.eval()

        prob_dict = dict()

        outputs = self.forward(X_dict, task_names)

        for task_name in task_names:
            prob_dict[task_name] = (
                self.output_funcs[task_name](outputs=outputs).cpu().numpy()
            )

        return prob_dict

    @torch.no_grad()
    def predict(
        self,
        dataloader: DictDataLoader,
        return_preds: bool = False,
        remap_labels: Dict[str, str] = {},
    ) -> Dict[str, Dict[str, torch.Tensor]]:
        """Calculate probabilities, (optionally) predictions, and pull out gold labels.

        Parameters
        ----------
        dataloader
            A DictDataLoader to make predictions for
        return_preds
            If True, include predictions in the return dict (not just probabilities)
        remap_labels
            A dict specifying which labels in the dataset's Y_dict (key)
            to remap to a new task (value)

        Returns
        -------
        Dict[str, Dict[str, torch.Tensor]]
            A dictionary mapping label type ('golds', 'probs', 'preds') to values
        """
        self.eval()

        gold_dict_list: Dict[str, List[torch.Tensor]] = defaultdict(list)
        prob_dict_list: Dict[str, List[torch.Tensor]] = defaultdict(list)

        for batch_num, (X_batch_dict, Y_batch_dict) in enumerate(dataloader):
            labels_to_tasks = self._get_labels_to_tasks(
                label_names=Y_batch_dict.keys(), remap_labels=remap_labels
            )

            prob_batch_dict = self._calculate_probs(
                X_batch_dict, labels_to_tasks.values()
            )
            for label_name in labels_to_tasks.keys():
                task_name = labels_to_tasks[label_name]
                Y = Y_batch_dict[label_name]

                # Note: store results under label_name
                # but retrieve from pre-computed results using task_name
                prob_dict_list[label_name].extend(prob_batch_dict[task_name])
                gold_dict_list[label_name].extend(Y.cpu().numpy())

        gold_dict: Dict[str, np.ndarray] = {}
        prob_dict: Dict[str, np.ndarray] = {}

        for task_name in gold_dict_list:
            gold_dict[task_name] = np.array(gold_dict_list[task_name])
            prob_dict[task_name] = np.array(prob_dict_list[task_name])

        if return_preds:
            pred_dict: Dict[str, np.ndarray] = defaultdict(list)
            for task_name, probs in prob_dict.items():
                pred_dict[task_name] = probs_to_preds(probs)

        results = {"golds": gold_dict, "probs": prob_dict}

        if return_preds:
            results["preds"] = pred_dict

        return results

    @torch.no_grad()
    def score(
        self, dataloaders: List[DictDataLoader], remap_labels: Dict[str, str] = {}
    ) -> Dict[str, float]:
        """Calculate scores for the provided DictDataLoaders.

        Parameters
        ----------
        dataloaders
            A list of DictDataLoaders to calculate scores for
        remap_labels
            A dict specifying which labels in the dataset's Y_dict (key)
            to remap to a new task (value)

        Returns
        -------
        Dict[str, float]
            A dictionary mapping metric names to corresponding scores
            Metric names will be of the form "task/dataset/split/metric"
        """

        self.eval()

        metric_score_dict = dict()
        # By default, evaluate all labels on corresponding task of same name

        for dataloader in dataloaders:
            results = self.predict(
                dataloader, return_preds=True, remap_labels=remap_labels
            )

            labels_to_tasks = self._get_labels_to_tasks(
                label_names=results["golds"].keys(), remap_labels=remap_labels
            )

            for label_name, task_name in labels_to_tasks.items():
                metric_scores = self.scorers[task_name].score(
                    golds=results["golds"][label_name],
                    preds=results["preds"][label_name],
                    probs=results["probs"][label_name],
                )

                for metric_name, metric_value in metric_scores.items():
                    # Type ignore statements are necessary because the DataLoader class
                    # that DictDataLoader inherits from is what actually sets
                    # the class of Dataset, and it doesn't know about name and split.
                    identifier = "/".join(
                        [
                            label_name,
                            dataloader.dataset.name,  # type: ignore
                            dataloader.dataset.split,  # type: ignore
                            metric_name,
                        ]
                    )
                    metric_score_dict[identifier] = metric_value

        return metric_score_dict

    def _get_labels_to_tasks(
        self, label_names: Iterable[str], remap_labels: Dict[str, str] = {}
    ) -> Dict[str, str]:
        """Map each label to its corresponding task outputs based on whether the task is available.

        If remap_labels specified, overrides specific label -> task mappings.
        """
        labels_to_tasks = {}
        for label in label_names:
            task = remap_labels.get(label, label)
            if task not in self.task_flows:
                logging.warning(
                    f"Label ({label}) does not appear in task flows. Skipping."
                )
                continue

            labels_to_tasks[label] = task

        return labels_to_tasks

    def _move_to_device(self) -> None:  # pragma: no cover
        """Move the model to the device specified in the model config."""
        device = self.config.device
        if device >= 0:
            if torch.cuda.is_available():
                logging.info(f"Moving model to GPU (cuda:{device}).")
                self.to(torch.device(f"cuda:{device}"))
            else:
                logging.info("No cuda device available. Switch to cpu instead.")

    def save(self, model_path: str) -> None:
        """Save the model to the specified file path.

        Parameters
        ----------
        model_path
            The path where the model should be saved

        Raises
        ------
        BaseException
            If the torch.save() method fails
        """
        if not os.path.exists(os.path.dirname(model_path)):
            os.makedirs(os.path.dirname(model_path))

        try:
            torch.save(self.state_dict(), model_path)
        except BaseException:  # pragma: no cover
            logging.warning("Saving failed... continuing anyway.")

        logging.info(f"[{self.name}] Model saved in {model_path}")

    def load(self, model_path: str) -> None:
        """Load a saved model from the provided file path and moves it to a device.

        Parameters
        ----------
        model_path
            The path to a saved model
        """
        try:
            self.load_state_dict(
                torch.load(model_path, map_location=torch.device("cpu"))
            )
        except BaseException:  # pragma: no cover
            if not os.path.exists(model_path):
                logging.error("Loading failed... Model does not exist.")
            else:
                logging.error(f"Loading failed... Cannot load model from {model_path}")
            raise

        logging.info(f"[{self.name}] Model loaded from {model_path}")
        self._move_to_device()<|MERGE_RESOLUTION|>--- conflicted
+++ resolved
@@ -268,17 +268,10 @@
                 # Note: Use label_name as key, but task_name to access model attributes
                 count_dict[label_name] = active.sum().item()
 
-<<<<<<< HEAD
                 loss_dict[label_name] = self.loss_funcs[task_name](
-                    outputs,
-                    move_to_device(Y, self.config.device),
-                    move_to_device(active, self.config.device),
-=======
-                loss_dict[task_name] = self.loss_funcs[task_name](
                     outputs=outputs,
                     Y=move_to_device(Y, self.config.device),
                     active=move_to_device(active, self.config.device),
->>>>>>> 3741e438
                 )
 
         return loss_dict, count_dict
