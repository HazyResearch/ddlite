from .meta import SnorkelSession, SnorkelBase
from .context import Context
from sqlalchemy import Table, Column, String, Integer, ForeignKey, UniqueConstraint
from sqlalchemy.orm import relationship, backref
from snorkel.models import snorkel_engine
from snorkel.utils import camel_to_under


candidate_set_candidate_association = Table('candidate_set_candidate_association', SnorkelBase.metadata,
                                            Column('candidate_set_id', Integer, ForeignKey('candidate_set.id')),
                                            Column('candidate_id', Integer, ForeignKey('candidate.id')))


class CandidateSet(SnorkelBase):
    """
    A set of Candidates, uniquely identified by a name.

    CandidateSets have many-to-many relationships with Candidates, so users can create new
    subsets, supersets, etc.
    """
    __tablename__ = 'candidate_set'
    id = Column(Integer, primary_key=True)
    name = Column(String, unique=True, nullable=False)
    candidates = relationship('Candidate', secondary=candidate_set_candidate_association, backref='sets',
                    lazy='dynamic')

    def append(self, item):
        self.candidates.append(item)

    def remove(self, item):
        self.candidates.remove(item)

    def __repr__(self):
        return "Candidate Set (" + str(self.name) + ")"

    def __iter__(self):
        """Default iterator is over self.candidates"""
        for candidate in self.candidates:
            yield candidate

    def __getitem__(self, key):
        return self.candidates[key]

    def __len__(self):
        return self.candidates.count()

    def stats(self, gold_set=None):
        """Print diagnostic stats about CandidateSet."""
        session = SnorkelSession.object_session(self)

        # NOTE: This is the number of contexts that had non-zero number of candidates!
        nc = session.query(Context.id).join(Candidate).filter(CandidateSet.name == self.name).distinct().count()
        print "=" * 80
        print "%s candidates in %s contexts" % (self.__len__(), nc)
        print "Avg. # of candidates / context*: %0.1f" % (self.__len__() / float(nc),)
        if gold_set is not None:
            print "-" * 80
            print "Overlaps with %0.2f%% of gold set" % (len(gold_set.intersection(self)) / float(len(gold_set)),)
        print "=" * 80
        print "*Only counting contexts with non-zero number of candidates."


class Candidate(SnorkelBase):
    """
    An abstract candidate relation.

    New relation types should be defined by calling candidate_subclass(), **not** subclassing
    this class directly.
    """
    __tablename__ = 'candidate'
    id = Column(Integer, primary_key=True)
    type = Column(String, nullable=False)

    __mapper_args__ = {
        'polymorphic_identity': 'candidate',
        'polymorphic_on': type
    }

    def get_contexts(self):
        """Get a tuple of the consituent contexts making up this candidate"""
        return tuple(getattr(self, name) for name in self.__argnames__)

<<<<<<< HEAD
=======
    def get_parent(self):
        # Fails if both contexts don't have same parent
        p = [c.parent for c in self.get_contexts()]
        if p.count(p[0]) == len(p):
            return p[0]
        else:
            raise Exception("Contexts do not all have same parent")

>>>>>>> cbf6c2e0
    def get_cids(self):
        """Get a tuple of the canonical IDs (CIDs) of the contexts making up this candidate"""
        return tuple(getattr(self, name + "_cid") for name in self.__argnames__)

    def __getitem__(self, key):
        return self.get_contexts()[key]

    def __repr__(self):
        return u"%s(%s)" % (self.__class__.__name__, u", ".join(map(unicode, self.get_contexts())))


def candidate_subclass(class_name, args, table_name=None):
    """
    Creates and returns a Candidate subclass with provided argument names, which are Context type.
    Creates the table in DB if does not exist yet.

    Import using:

    .. code-block:: python

        from snorkel.models import candidate_subclass

    :param class_name: The name of the class, should be "camel case" e.g. NewCandidateClass
    :param args: A list of names of consituent arguments, which refer to the Contexts--representing mentions--that
        comprise the candidate
    :param table_name: The name of the corresponding table in DB; if not provided, is converted from camel case
        by default, e.g. new_candidate_class
    """
    table_name = camel_to_under(class_name) if table_name is None else table_name
    class_attribs = {

        # Declares name for storage table
        '__tablename__' : table_name,
                
        # Connects ChemicalDisease records to generic Candidate records
        'id' : Column(Integer, ForeignKey('candidate.id'), primary_key=True),
                
        # Polymorphism information for SQLAlchemy
        '__mapper_args__' : {'polymorphic_identity': table_name},

        # Helper method to get argument names
        '__argnames__' : args
    }
        
    # Create named arguments
    unique_con_args = []
    for arg in args:

        # Primary arguments are constituent Contexts, and their ids
        class_attribs[arg + '_id']  = Column(Integer, ForeignKey('context.id'))
        class_attribs[arg]          = relationship('Context',
                                                      backref=backref(table_name + '_' + arg + 's',
                                                                      cascade_backrefs=False,
                                                                      cascade='all, delete-orphan'),
                                                      cascade_backrefs=False,
                                                      foreign_keys=class_attribs[arg + '_id'])
        unique_con_args.append(class_attribs[arg + '_id'])

        # Canonical ids, to be set post-entity normalization stage
        class_attribs[arg + '_cid'] = Column(Integer)

    class_attribs['__table_args__'] = (UniqueConstraint(*unique_con_args),)

    # Create class
    C = type(class_name, (Candidate,), class_attribs)
        
    # Create table in DB
    if not snorkel_engine.dialect.has_table(snorkel_engine, table_name):
        C.__table__.create(bind=snorkel_engine)
    return C<|MERGE_RESOLUTION|>--- conflicted
+++ resolved
@@ -80,8 +80,6 @@
         """Get a tuple of the consituent contexts making up this candidate"""
         return tuple(getattr(self, name) for name in self.__argnames__)
 
-<<<<<<< HEAD
-=======
     def get_parent(self):
         # Fails if both contexts don't have same parent
         p = [c.parent for c in self.get_contexts()]
@@ -90,7 +88,6 @@
         else:
             raise Exception("Contexts do not all have same parent")
 
->>>>>>> cbf6c2e0
     def get_cids(self):
         """Get a tuple of the canonical IDs (CIDs) of the contexts making up this candidate"""
         return tuple(getattr(self, name + "_cid") for name in self.__argnames__)
