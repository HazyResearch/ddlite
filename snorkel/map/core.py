import inspect
import pickle
from collections import Hashable
from types import SimpleNamespace
from typing import Any, Callable, Dict, List, Mapping, Optional

import numpy as np
import pandas as pd

from snorkel.types import DataPoint, FieldMap


def get_parameters(
    f: Callable[..., Any], allow_args: bool = False, allow_kwargs: bool = False
) -> List[str]:
    """Get names of function parameters."""
    params = inspect.getfullargspec(f)
    if not allow_args and params[1] is not None:
        raise ValueError(f"Function {f.__name__} should not have *args")
    if not allow_kwargs and params[2] is not None:
        raise ValueError(f"Function {f.__name__} should not have **kwargs")
    return params[0]


def is_hashable(obj: Any) -> bool:
    """Test if object is hashable via duck typing.

    NB: not using ``collections.Hashable`` as some objects
    (e.g. pandas.Series) have a ``__hash__`` method to throw
    a more specific exception.
    """
    try:
        hash(obj)
        return True
    except Exception:
        return False


def get_hashable(obj: Any) -> Hashable:
    """Get a hashable version of a potentially unhashable object.

    This helper is used for caching mapper outputs of data points.
    For common data point formats (e.g. SimpleNamespace, pandas.Series),
    produces hashable representations of the values using a ``frozenset``.
    For objects like ``pandas.Series``, the name/index indentifier is dropped.

    Parameters
    ----------
    obj
        Object to get hashable version of

    Returns
    -------
    Hashable
        Hashable representation of object values

    Raises
    ------
    ValueError
        No hashable proxy for object
    """
    # If hashable already, just return
    if is_hashable(obj):
        return obj
    # Get dictionary from SimpleNamespace
    if isinstance(obj, SimpleNamespace):
        obj = vars(obj)
    # For dictionaries or pd.Series, construct a frozenset from items
    # Also recurse on values in case they aren't hashable
    if isinstance(obj, (dict, pd.Series)):
        return frozenset((k, get_hashable(v)) for k, v in obj.items())
    # For lists, recurse on values
    if isinstance(obj, (list, tuple)):
        return tuple(get_hashable(v) for v in obj)
    # For NumPy arrays, hash the byte representation of the data array
    if isinstance(obj, np.ndarray):
        return obj.data.tobytes()
    raise ValueError(f"Object {obj} has no hashing proxy.")


class BaseMapper:
    """Base class for ``Mapper`` and ``LambdaMapper``.

    Implements nesting, memoization, and deep copy functionality.

    Parameters
    ----------
    name
        Name of the mapper
    pre
        Mappers to run before this mapper is executed
    memoize
        Memoize mapper outputs?

    Raises
    ------
    NotImplementedError
        Subclasses need to implement ``_generate_mapped_data_point``

    Attributes
    ----------
    memoize
        Memoize mapper outputs?
    """

    def __init__(self, name: str, pre: List["BaseMapper"], memoize: bool) -> None:
        self.name = name
        self._pre = pre
        self.memoize = memoize
        self.reset_cache()

    def reset_cache(self) -> None:
        """Reset the memoization cache."""
        self._cache: Dict[DataPoint, DataPoint] = {}

    def _generate_mapped_data_point(self, x: DataPoint) -> Optional[DataPoint]:
        raise NotImplementedError

    def __call__(self, x: DataPoint) -> Optional[DataPoint]:
        """Run mapping function on input data point.

        Deep copies the data point first so as not to make
        accidental in-place changes. If ``memoize`` is set to
        ``True``, an internal cache is checked for results. If
        no cached results are found, the computed results are
        added to the cache.

        Parameters
        ----------
        x
            Data point to run mapping function on

        Returns
        -------
        DataPoint
            Mapped data point of same format but possibly different fields
        """
        if self.memoize:
            # NB: don't do ``self._cache.get(...)`` first in case cached value is ``None``
            x_hashable = get_hashable(x)
            if x_hashable in self._cache:
                return self._cache[x_hashable]
        # NB: using pickle roundtrip as a more robust deepcopy
        # As an example, calling deepcopy on a pd.Series or SimpleNamespace
        # with a dictionary attribute won't create a copy of the dictionary
        x_mapped = pickle.loads(pickle.dumps(x))
        for mapper in self._pre:
            x_mapped = mapper(x_mapped)
        x_mapped = self._generate_mapped_data_point(x_mapped)
        if self.memoize:
            self._cache[x_hashable] = x_mapped
        return x_mapped

    def __repr__(self) -> str:
        pre_str = f", Pre: {self._pre}"
        return f"{type(self).__name__} {self.name}{pre_str}"


class Mapper(BaseMapper):
    """Base class for any data point to data point mapping in the pipeline.

    Map data points to new data points by transforming, adding
    additional information, or decomposing into primitives. This module
    provides base classes for other operators like ``TransformationFunction``
    and ``Preprocessor``. We don't expect people to construct ``Mapper``
    objects directly.

    A Mapper maps an data point to a new data point, possibly with
    a different schema. Subclasses of Mapper need to implement the
    ``run`` method, which takes fields of the data point as input
    and outputs new fields for the mapped data point as a dictionary.
    The ``run`` method should only be called internally by the ``Mapper``
    object, not directly by a user.

    Mapper derivatives work for data points that have mutable attributes,
<<<<<<< HEAD
    like ``SimpleNamespace``, ``pd.Series``, or ``dask.Series``. An example
    of a data point type without mutable fields is ``pyspark.sql.Row``.
    Use ``snorkel.map.spark.SparkMapper`` for PySpark compatibility.
=======
    like `SimpleNamespace`, `pd.Series`, or `dask.Series`. An example
    of a data point type without mutable fields is `pyspark.sql.Row`.
    Use `snorkel.map.spark.make_spark_mapper` for PySpark compatibility.
>>>>>>> 374630af

    For an example of a Mapper, see
        ``snorkel.labeling.preprocess.nlp.SpacyPreprocessor``

    Parameters
    ----------
    name
        Name of mapper
    field_names
        A map from attribute names of the incoming data points
        to the input argument names of the ``run`` method. If None,
        the parameter names in the function signature are used.
    mapped_field_names
        A map from output keys of the ``run`` method to attribute
        names of the output data points. If None, the original
        output keys are used.
    pre
        Mappers to run before this mapper is executed
    memoize
        Memoize mapper outputs?

    Raises
    ------
    NotImplementedError
        Subclasses must implement the ``run`` method

    Attributes
    ----------
    field_names
        See above
    mapped_field_names
        See above
    memoize
        Memoize mapper outputs?
    """

    def __init__(
        self,
        name: str,
        field_names: Optional[Mapping[str, str]] = None,
        mapped_field_names: Optional[Mapping[str, str]] = None,
        pre: Optional[List[BaseMapper]] = None,
        memoize: bool = False,
    ) -> None:
        if field_names is None:
            # Parse field names from ``run(...)`` if not provided
            field_names = {k: k for k in get_parameters(self.run)[1:]}
        self.field_names = field_names
        self.mapped_field_names = mapped_field_names
        super().__init__(name, pre or [], memoize)

    def run(self, **kwargs: Any) -> Optional[FieldMap]:
        """Run the mapping operation using the input fields.

        The inputs to this function are fed by extracting the fields of
        the input data point using the keys of ``field_names``. The output field
        names are converted using ``mapped_field_names`` and added to the
        data point.

        Returns
        -------
        Optional[FieldMap]
            A mapping from canonical output field names to their values.

        Raises
        ------
        NotImplementedError
            Subclasses must implement this method
        """
        raise NotImplementedError

    def _update_fields(self, x: DataPoint, mapped_fields: FieldMap) -> DataPoint:
        # ``SimpleNamespace``, ``pd.Series``, and ``dask.Series`` objects all
        # have attribute setting.
        for k, v in mapped_fields.items():
            setattr(x, k, v)
        return x

    def _generate_mapped_data_point(self, x: DataPoint) -> Optional[DataPoint]:
        field_map = {k: getattr(x, v) for k, v in self.field_names.items()}
        mapped_fields = self.run(**field_map)
        if mapped_fields is None:
            return None
        if self.mapped_field_names is not None:
            mapped_fields = {
                v: mapped_fields[k] for k, v in self.mapped_field_names.items()
            }
        return self._update_fields(x, mapped_fields)


class LambdaMapper(BaseMapper):
    """Define a mapper from a function.

    Convenience class for mappers that execute a simple
    function with no set up. The function should map from
    an input data point to a new data point directly, unlike
    ``Mapper.run``. The original data point will not be updated,
    so in-place operations are safe.

    Parameters
    ----------
    name:
        Name of mapper
    f
        Function executing the mapping operation
    pre
        Mappers to run before this mapper is executed
    memoize
        Memoize mapper outputs?
    """

    def __init__(
        self,
        name: str,
        f: Callable[[DataPoint], Optional[DataPoint]],
        pre: Optional[List[BaseMapper]] = None,
        memoize: bool = False,
    ) -> None:
        self._f = f
        super().__init__(name, pre or [], memoize)

    def _generate_mapped_data_point(self, x: DataPoint) -> Optional[DataPoint]:
        return self._f(x)


class lambda_mapper:
    """Decorate a function to define a LambdaMapper object.

    Example
    -------
    >>> @lambda_mapper()
    ... def concatenate_text(x):
    ...     x.article = f"{title} {body}"
    ...     return x
    >>> isinstance(concatenate_text, LambdaMapper)
    True

    Parameters
    ----------
    name
        Name of mapper. If None, uses the name of the wrapped function.
    pre
        Mappers to run before this mapper is executed
    memoize
        Memoize mapper outputs?

    Attributes
    ----------
    memoize
        Memoize mapper outputs?
    """

    def __init__(
        self,
        name: Optional[str] = None,
        pre: Optional[List[BaseMapper]] = None,
        memoize: bool = False,
    ) -> None:
        self.name = name
        self.pre = pre
        self.memoize = memoize

    def __call__(self, f: Callable[[DataPoint], Optional[DataPoint]]) -> LambdaMapper:
        """Wrap a function to create a ``LambdaMapper``.

        Parameters
        ----------
        f
            Function executing the mapping operation

        Returns
        -------
        LambdaMapper
            New ``LambdaMapper`` executing operation in wrapped function
        """
        name = self.name or f.__name__
        return LambdaMapper(name=name, f=f, pre=self.pre, memoize=self.memoize)<|MERGE_RESOLUTION|>--- conflicted
+++ resolved
@@ -173,15 +173,9 @@
     object, not directly by a user.
 
     Mapper derivatives work for data points that have mutable attributes,
-<<<<<<< HEAD
     like ``SimpleNamespace``, ``pd.Series``, or ``dask.Series``. An example
     of a data point type without mutable fields is ``pyspark.sql.Row``.
-    Use ``snorkel.map.spark.SparkMapper`` for PySpark compatibility.
-=======
-    like `SimpleNamespace`, `pd.Series`, or `dask.Series`. An example
-    of a data point type without mutable fields is `pyspark.sql.Row`.
-    Use `snorkel.map.spark.make_spark_mapper` for PySpark compatibility.
->>>>>>> 374630af
+    Use ``snorkel.map.spark.make_spark_mapper`` for PySpark compatibility.
 
     For an example of a Mapper, see
         ``snorkel.labeling.preprocess.nlp.SpacyPreprocessor``
