--- conflicted
+++ resolved
@@ -9,12 +9,8 @@
 
 from snorkel.analysis.utils import probs_to_preds, set_seed
 from snorkel.classification.scorer import Scorer
-<<<<<<< HEAD
 from snorkel.classification.utils import merge_config
-=======
-from snorkel.classification.utils import recursive_merge_dicts
 from snorkel.labeling.analysis import LFAnalysis
->>>>>>> b5834c8c
 from snorkel.labeling.model.graph_utils import get_clique_tree
 from snorkel.labeling.model.logger import Logger
 from snorkel.types import Config
@@ -49,7 +45,7 @@
         Report loss every this many epochs (steps)
     """
 
-    n_epochs: int = 100
+    n_epochs: int = 1000
     l2: float = 0.0
     optimizer: str = "sgd"
     optimizer_config: OptimizerConfig = OptimizerConfig()  # type: ignore
@@ -57,7 +53,7 @@
     lr_scheduler_config: LRSchedulerConfig = LRSchedulerConfig()  # type: ignore
     prec_init: float = 0.7
     seed: int = np.random.randint(1e6)
-    log_freq: int = 10
+    log_freq: int = 100
 
 
 class LabelModelConfig(Config):
@@ -340,13 +336,9 @@
         -------
         >>> L = np.array([[1, 1, 1], [1, 1, -1], [-1, 0, 0], [0, 0, 0]])
         >>> label_model = LabelModel(verbose=False)
-        >>> label_model.fit(L, seed=123)
+        >>> label_model.fit(L)
         >>> np.around(label_model.get_accuracies(), 2)
-<<<<<<< HEAD
-        array([0.79, 0.79, 0.01])
-=======
         array([0.99, 0.99, 0.99])
->>>>>>> b5834c8c
         """
         accs = np.zeros(self.m)
         for i in range(self.m):
@@ -372,7 +364,7 @@
         -------
         >>> L = np.array([[0, 0, -1], [1, 1, -1], [0, 0, -1]])
         >>> label_model = LabelModel(verbose=False)
-        >>> label_model.fit(L, seed=123)
+        >>> label_model.fit(L)
         >>> np.around(label_model.predict_proba(L), 1)
         array([[1., 0.],
                [0., 1.],
@@ -725,21 +717,12 @@
 
         Examples
         --------
-<<<<<<< HEAD
-        >>> L = sparse.csr_matrix([[1, 1, 0], [0, 1, 2], [2, 0, 1]])
-        >>> Y_dev = [1, 2, 1]
+        >>> L = np.array([[0, 0, -1], [-1, 0, 1], [1, -1, 0]])
+        >>> Y_dev = [0, 1, 0]
         >>> label_model = LabelModel(verbose=False)
-        >>> label_model.fit(L, n_epochs=1)
+        >>> label_model.fit(L)
         >>> label_model.fit(L, Y_dev=Y_dev)
         >>> label_model.fit(L, class_balance=[0.7, 0.3])
-=======
-        >>> L = np.array([[0, 0, -1], [-1, 0, 1], [1, -1, 0]])
-        >>> Y_dev = [0, 1, 0]
-        >>> label_model = LabelModel(n_epochs=10, verbose=False)
-        >>> label_model.train_model(L)
-        >>> label_model.train_model(L, Y_dev=Y_dev)
-        >>> label_model.train_model(L, class_balance=[0.7, 0.3])
->>>>>>> b5834c8c
         """
         # Set random seed
         self.train_config: TrainConfig = merge_config(  # type:ignore
