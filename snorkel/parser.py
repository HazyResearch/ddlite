--- conflicted
+++ resolved
@@ -1,9 +1,6 @@
 # -*- coding: utf-8 -*-
-<<<<<<< HEAD
 
 from .models import Corpus, Document, Sentence
-=======
->>>>>>> 1a1d1c26
 import atexit
 from bs4 import BeautifulSoup
 from collections import defaultdict
@@ -15,7 +12,6 @@
 import requests
 import signal
 from subprocess import Popen
-<<<<<<< HEAD
 import sys
 
 
@@ -44,11 +40,6 @@
             corpus.name = name
 
         return corpus
-=======
-import lxml.etree as et
-from itertools import chain
-from utils import corenlp_cleaner, sort_X_on_Y
->>>>>>> 1a1d1c26
 
 
 class DocParser:
@@ -152,13 +143,6 @@
         return fpath.endswith('.xml')
 
 
-<<<<<<< HEAD
-=======
-Sentence = namedtuple('Sentence', ['id', 'words', 'lemmas', 'poses', 'dep_parents', 'dep_labels', 'sent_id', \
-    'doc_id', 'text', 'char_offsets', 'doc_name', 'xmltree'])
-
-
->>>>>>> 1a1d1c26
 class SentenceParser:
     def __init__(self, tok_whitespace=False):
         # http://stanfordnlp.github.io/CoreNLP/corenlp-server.html
@@ -195,15 +179,10 @@
             except:
                 sys.stderr.write('Could not kill CoreNLP server. Might already got killt...\n')
 
-<<<<<<< HEAD
     def parse(self, document, text):
-=======
-    def parse(self, s, doc_id=None, doc_name=None, xmltree=True):
->>>>>>> 1a1d1c26
         """Parse a raw document as a string into a list of sentences"""
         if len(text.strip()) == 0:
             return
-<<<<<<< HEAD
         if isinstance(text, unicode):
           text = text.encode('utf-8')
         resp = self.requests_session.post(self.endpoint, data=text, allow_redirects=True)
@@ -211,15 +190,6 @@
         content = resp.content.strip()
         if content.startswith("Request is too long") or content.startswith("CoreNLP request timed out"):
           raise ValueError("File {} too long. Max character count is 100K".format(document.id))
-=======
-        if isinstance(s, unicode):
-            s = s.encode('utf-8')
-        resp = self.requests_session.post(self.endpoint, data=s, allow_redirects=True)
-        s = s.decode('utf-8')
-        content = resp.content.strip()
-        if content.startswith("Request is too long") or content.startswith("CoreNLP request timed out"):
-            raise ValueError("File {} too long. Max character count is 100K".format(doc_id))
->>>>>>> 1a1d1c26
         blocks = json.loads(content, strict=False)['sentences']
         sent_id = 0
         for block in blocks:
@@ -239,73 +209,16 @@
             parts['dep_labels'] = sort_X_on_Y(dep_lab, dep_order)
             parts['text'] = text[block['tokens'][0]['characterOffsetBegin'] :
                                 block['tokens'][-1]['characterOffsetEnd']]
-<<<<<<< HEAD
             parts['position'] = sent_id
-=======
-            parts['doc_name'] = doc_name
-            parts['id'] = "%s-%s" % (parts['doc_id'], parts['sent_id'])
-            parts['xmltree'] = None
->>>>>>> 1a1d1c26
             sent = Sentence(**parts)
             sent.document = document
             sent_id += 1
             yield sent
 
-<<<<<<< HEAD
 
 def sort_X_on_Y(X, Y):
     return [x for (y,x) in sorted(zip(Y,X), key=lambda t : t[0])]
 
-=======
-    def parse_docs(self, docs, xmltree=True):
-        """Parse a list of Document objects into a list of pre-processed Sentences."""
-        sents = []
-        for doc in docs:
-            for sent in self.parse(doc.text, doc.id, doc.file, xmltree=xmltree):
-                sents.append(sent)
-        return sents
-
-
-class Corpus(object):
-    """
-    A Corpus object helps instantiate and then holds a set of Documents and associated Contexts
-    Default iterator is over (Document, Contexts) tuples
-    """
-    def __init__(self, doc_parser, context_parser, max_docs=None):
-
-        # Parse documents
-        print "Parsing documents..."
-        self._docs_by_id = {}
-        for i,doc in enumerate(doc_parser.parse()):
-            if max_docs and i == max_docs:
-                break
-            self._docs_by_id[doc.id] = doc
-
-        # Parse sentences
-        print "Parsing contexts..."
-        self._contexts_by_id     = {}
-        self._contexts_by_doc_id = defaultdict(list)
-        for context in context_parser.parse_docs(self._docs_by_id.values()):
-            self._contexts_by_id[context.id] = context
-            self._contexts_by_doc_id[context.doc_id].append(context)
-
-    def __iter__(self):
-        """Default iterator is over (document, sentence) tuples"""
-        for doc in self.iter_docs():
-            yield (doc, self.get_contexts_in(doc.id))
-
-    def iter_docs(self):
-        return self._docs_by_id.itervalues()
-
-    def iter_contexts(self):
-        return self._contexts_by_id.itervalues()
-
-    def get_docs(self):
-        return self._docs_by_id.values()
-
-    def get_contexts(self):
-        return self._contexts_by_id.values()
->>>>>>> 1a1d1c26
 
 def corenlp_cleaner(words):
     d = {'-RRB-': ')', '-LRB-': '(', '-RCB-': '}', '-LCB-': '{',
