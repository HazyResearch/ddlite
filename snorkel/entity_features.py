--- conflicted
+++ resolved
@@ -129,21 +129,12 @@
         yield u"HTML_ATTR_[" + attr + "]"
     for tag in phrase.html_anc_tags:
         yield u"HTML_ANC_TAG_[" + tag + "]"
-<<<<<<< HEAD
-    # for attr in span.parent.html_anc_attrs:
-    #     yield u"HTML_ANC_ATTR_[" + attr + "]"
-    if span.parent.row_num is not None and span.parent.col_num is not None:
-        yield u"ROW_NUM_[%s]" % span.parent.row_num
-        yield u"COL_NUM_[%s]" % span.parent.col_num
-        for attrib in ['words']: #,'lemmas','pos_tags', 'ner_tags']:
-=======
-    for attr in phrase.html_anc_attrs:
-        yield u"HTML_ANC_ATTR_[" + attr + "]"
+    # for attr in phrase.html_anc_attrs:
+        # yield u"HTML_ANC_ATTR_[" + attr + "]"
     if phrase.row_num is not None and phrase.col_num is not None:
         yield u"ROW_NUM_[%s]" % phrase.row_num
         yield u"COL_NUM_[%s]" % phrase.col_num
-        for attrib in ['words','lemmas','pos_tags', 'ner_tags']:
->>>>>>> 6b6258cb
+        for attrib in ['words']: #,'lemmas','pos_tags', 'ner_tags']:
             for ngram in get_row_ngrams(span, n_max=3, attrib=attrib):
                 yield "ROW_%s_[%s]" % (attrib.upper(), ngram)
                 if attrib=="lemmas":
