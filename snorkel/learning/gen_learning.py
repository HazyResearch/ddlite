from .constants import *
from .disc_learning import NoiseAwareModel
<<<<<<< HEAD
from .utils import marginals_to_labels, MentionScorer, odds_to_prob
=======
from .utils import MentionScorer
>>>>>>> b268ac9c
from numbskull import NumbSkull
from numbskull.inference import FACTORS
from numbskull.numbskulltypes import Weight, Variable, Factor, FactorToVar
import numpy as np
import random
import scipy.sparse as sparse
from utils import exact_data, log_odds, odds_to_prob, sample_data, sparse_abs, transform_sample_stats


class NaiveBayes(NoiseAwareModel):
    def __init__(self, bias_term=False):
        self.w         = None
        self.bias_term = bias_term

    def train(self, X, n_iter=1000, w0=None, rate=DEFAULT_RATE, alpha=DEFAULT_ALPHA, mu=DEFAULT_MU,
            sample=False, n_samples=100, evidence=None, warm_starts=False, tol=1e-6, verbose=True):
        """
        Perform SGD wrt the weights w
        * n_iter:      Number of steps of SGD
        * w0:          Initial value for weights w
        * rate:        I.e. the SGD step size
        * alpha:       Elastic net penalty mixing parameter (0=ridge, 1=lasso)
        * mu:          Elastic net penalty
        * sample:      Whether to sample or not
        * n_samples:   Number of samples per SGD step
        * evidence:    Ground truth to condition on
        * warm_starts:
        * tol:         For testing for SGD convergence, i.e. stopping threshold
        """
        self.X_train = X

        # Set up stuff
        N, M   = X.shape
        print "="*80
        print "Training marginals (!= 0.5):\t%s" % N
        print "Features:\t\t\t%s" % M
        print "="*80
        Xt     = X.transpose()
        Xt_abs = sparse_abs(Xt) if sparse.issparse(Xt) else np.abs(Xt)
        w0     = w0 if w0 is not None else np.ones(M)

        # Initialize training
        w = w0.copy()
        g = np.zeros(M)
        l = np.zeros(M)
        g_size = 0

        # Gradient descent
        if verbose:
            print "Begin training for rate={}, mu={}".format(rate, mu)
        for step in range(n_iter):

            # Get the expected LF accuracy
            t,f = sample_data(X, w, n_samples=n_samples) if sample else exact_data(X, w, evidence)
            p_correct, n_pred = transform_sample_stats(Xt, t, f, Xt_abs)

            # Get the "empirical log odds"; NB: this assumes one is correct, clamp is for sampling...
            l = np.clip(log_odds(p_correct), -10, 10)

            # SGD step with normalization by the number of samples
            g0 = (n_pred*(w - l)) / np.sum(n_pred)

            # Momentum term for faster training
            g = 0.95*g0 + 0.05*g

            # Check for convergence
            wn     = np.linalg.norm(w, ord=2)
            g_size = np.linalg.norm(g, ord=2)
            if step % 250 == 0 and verbose:
                print "\tLearning epoch = {}\tGradient mag. = {:.6f}".format(step, g_size)
            if (wn < 1e-12 or g_size / wn < tol) and step >= 10:
                if verbose:
                    print "SGD converged for mu={} after {} steps".format(mu, step)
                break

            # Update weights
            w -= rate * g

            # Apply elastic net penalty
            w_bias    = w[-1]
            soft      = np.abs(w) - mu
            ridge_pen = (1 + (1-alpha) * mu)

            #          \ell_1 penalty by soft thresholding        |  \ell_2 penalty
            w = (np.sign(w)*np.select([soft>0], [soft], default=0)) / ridge_pen

            # Don't regularize the bias term
            if self.bias_term:
                w[-1] = w_bias

        # SGD did not converge
        else:
            if verbose:
                print "Final gradient magnitude for rate={}, mu={}: {:.3f}".format(rate, mu, g_size)

        # Return learned weights
        self.w = w

    def marginals(self, X):
        return odds_to_prob(X.dot(self.w))
    
    def save(self, session, version):
        raise NotImplementedError("Not implemented for generative model.")

    def load(self, session, version):
        raise NotImplementedError("Not implemented for generative model.")


class GenerativeModelWeights(object):

    def __init__(self, n):
        self.n = n
        self.class_prior = 0.0
        self.lf_accuracy_log_odds = np.zeros(n, dtype=np.float64)
        for optional_name in GenerativeModel.optional_names:
            setattr(self, optional_name, np.zeros(n, dtype=np.float64))

        for dep_name in GenerativeModel.dep_names:
            setattr(self, dep_name, sparse.lil_matrix((n, n), dtype=np.float64))

    def lf_accuracy(self):
	    return 1.0 / (1.0 + np.exp(-self.lf_accuracy_log_odds)) 

    def is_sign_sparsistent(self, other, threshold=0.1):
        if self.n != other.n:
            raise ValueError("Dimension mismatch. %d versus %d" % (self.n, other.n))

        if not self._weight_is_sign_sparsitent(self.class_prior, other.class_prior, threshold):
            return False

        for i in range(self.n):
            if not self._weight_is_sign_sparsitent(
                    self.lf_accuracy_log_odds[i], other.lf_accuracy_log_odds[i], threshold):
                return False

        for name in GenerativeModel.optional_names:
            for i in range(self.n):
                if not self._weight_is_sign_sparsitent(
                        getattr(self, name)[i], getattr(other, name)[i], threshold):
                    return False

        for name in GenerativeModel.dep_names:
            for i in range(self.n):
                for j in range(self.n):
                    if not self._weight_is_sign_sparsitent(
                            getattr(self, name)[i, j], getattr(other, name)[i, j], threshold):
                        return False

        return True

    def _weight_is_sign_sparsitent(self, w1, w2, threshold):
        if abs(w1) <= threshold and abs(w2) <= threshold:
            return True
        elif w1 > threshold and w2 > threshold:
            return True
        elif w1 < -1 * threshold and w2 < -1 * threshold:
            return True
        else:
            return False


class GenerativeModel(object):
    """
    A generative model for data programming for binary classification.

    Supports dependencies among labeling functions.

    :param class_prior: whether to include class label prior factors
    :param lf_prior: whether to include labeling function prior factors
    :param lf_propensity: whether to include labeling function propensity factors
    :param lf_class_propensity: whether to include class-specific labeling function propensity factors
    :param seed: seed for initializing state of Numbskull variables
    """
    def __init__(self, class_prior=False, lf_prior=False, lf_propensity=False, lf_class_propensity=False, seed=271828):
        self.class_prior = class_prior
        self.lf_prior = lf_prior
        self.lf_propensity = lf_propensity
        self.lf_class_propensity = lf_class_propensity
        self.weights = None

        self.rng = random.Random()
        self.rng.seed(seed)

    # These names of factor types are for the convenience of several methods that perform the same operations over
    # multiple types, but this class's behavior is not fully specified here. Other methods, such as marginals(),
    # as well as maps defined within methods, require manual adjustments to implement changes.
    #
    # These names are also used by other related classes, such as GenerativeModelParameters
    optional_names = ('lf_prior', 'lf_propensity', 'lf_class_propensity')
    dep_names = ('dep_similar', 'dep_fixing', 'dep_reinforcing', 'dep_exclusive')

    def train(self, L, y=None, deps=(), init_acc = 1.0, epochs=100, step_size=None, decay=0.99, reg_param=0.1, reg_type=2, verbose=False,
              truncation=10, burn_in=50, timer=None):
        step_size = step_size or 1.0 / L.shape[0]
        reg_param_scaled = reg_param / L.shape[0]
        self._process_dependency_graph(L, deps)
        weight, variable, factor, ftv, domain_mask, n_edges = self._compile(L, y, init_acc)
        fg = NumbSkull(n_inference_epoch=0, n_learning_epoch=epochs, stepsize=step_size, decay=decay,
                       reg_param=reg_param_scaled, regularization=reg_type, truncation=truncation,
                       quiet=(not verbose), verbose=verbose, learn_non_evidence=True, burn_in=burn_in)
        fg.loadFactorGraph(weight, variable, factor, ftv, domain_mask, n_edges)
        if timer is not None:
            timer.start()
        fg.learning(out=False)
        if timer is not None:
            timer.end()
        self._process_learned_weights(L, fg)

    def marginals(self, L):
        if self.weights is None:
            raise ValueError("Must fit model with train() before computing marginal probabilities.")

        marginals = np.ndarray(L.shape[0], dtype=np.float64)

        for i in range(L.shape[0]):
            logp_true = self.weights.class_prior
            logp_false = -1 * self.weights.class_prior

            l_i = L[i].tocoo()

            for l_index1 in range(l_i.nnz):
                data_j, j = l_i.data[l_index1], l_i.col[l_index1]
                if data_j == 1:
                    logp_true  += self.weights.lf_accuracy_log_odds[j]
                    logp_false -= self.weights.lf_accuracy_log_odds[j]
                    logp_true  += self.weights.lf_class_propensity[j]
                    logp_false -= self.weights.lf_class_propensity[j]
                elif data_j == -1:
                    logp_true  -= self.weights.lf_accuracy_log_odds[j]
                    logp_false += self.weights.lf_accuracy_log_odds[j]
                    logp_true  += self.weights.lf_class_propensity[j]
                    logp_false -= self.weights.lf_class_propensity[j]
                else:
                    ValueError("Illegal value at %d, %d: %d. Must be in {-1, 0, 1}." % (i, j, data_j))

                for l_index2 in range(l_i.nnz):
                    data_k, k = l_i.data[l_index2], l_i.col[l_index2]
                    if j != k:
                        if data_j == -1 and data_k == 1:
                            logp_true += self.weights.dep_fixing[j, k]
                        elif data_j == 1 and data_k == -1:
                            logp_false += self.weights.dep_fixing[j, k]

                        if data_j == 1 and data_k == 1:
                            logp_true += self.weights.dep_reinforcing[j, k]
                        elif data_j == -1 and data_k == -1:
                            logp_false += self.weights.dep_reinforcing[j, k]

            marginals[i] = 1 / (1 + np.exp(logp_false - logp_true))

        return marginals

<<<<<<< HEAD
    def score(self, X_test, test_labels, gold_candidate_set=None, b=0.5, set_unlabeled_as_neg=True,
              display=True, scorer=MentionScorer, **kwargs):
        s = scorer([X_test.get_candidate(i) for i in xrange(X_test.shape[0])],
                   test_labels, gold_candidate_set)
        test_marginals = self.marginals(X_test, **kwargs)
=======
    def score(self, session, X_test, test_labels, gold_candidate_set=None, b=0.5, set_unlabeled_as_neg=True,
              display=True, scorer=MentionScorer, **kwargs):
        
        # Get the test candidates
        test_candidates = [X_test.get_candidate(session, i) for i in xrange(X_test.shape[0])]

        # Initialize scorer
        s               = scorer(test_candidates, test_labels, gold_candidate_set)
        test_marginals  = self.marginals(X_test, **kwargs)

>>>>>>> b268ac9c
        return s.score(test_marginals, train_marginals=None, b=b,
                       set_unlabeled_as_neg=set_unlabeled_as_neg, display=display)

    def _process_dependency_graph(self, L, deps):
        """
        Processes an iterable of triples that specify labeling function dependencies.

        The first two elements of the triple are the labeling functions to be modeled as dependent. The labeling
        functions are specified using their column indices in `L`. The third element is the type of dependency.
        Options are :const:`DEP_SIMILAR`, :const:`DEP_FIXING`, :const:`DEP_REINFORCING`, and :const:`DEP_EXCLUSIVE`.

        The results are :class:`scipy.sparse.csr_matrix` objects that represent directed adjacency matrices. They are
        set as various GenerativeModel members, two for each type of dependency, e.g., `dep_similar` and `dep_similar_T`
        (its transpose for efficient inverse lookups).

        :param deps: iterable of tuples of the form (lf_1, lf_2, type)
        """
        dep_name_map = {
            DEP_SIMILAR: 'dep_similar',
            DEP_FIXING: 'dep_fixing',
            DEP_REINFORCING: 'dep_reinforcing',
            DEP_EXCLUSIVE: 'dep_exclusive'
        }

        for dep_name in GenerativeModel.dep_names:
            setattr(self, dep_name, sparse.lil_matrix((L.shape[1], L.shape[1])))

        for lf1, lf2, dep_type in deps:
            if lf1 == lf2:
                raise ValueError("Invalid dependency. Labeling function cannot depend on itself.")

            if dep_type in dep_name_map:
                dep_mat = getattr(self, dep_name_map[dep_type])
            else:
                raise ValueError("Unrecognized dependency type: " + unicode(dep_type))

            dep_mat[lf1, lf2] = 1

        for dep_name in GenerativeModel.dep_names:
            setattr(self, dep_name, getattr(self, dep_name).tocoo(copy=True))

    def _compile(self, L, y, init_acc):
        """
        Compiles a generative model based on L and the current labeling function dependencies.
        """
        m, n = L.shape

        n_weights = 1 if self.class_prior else 0

        n_weights += n
        for optional_name in GenerativeModel.optional_names:
            if getattr(self, optional_name):
                n_weights += n
        for dep_name in GenerativeModel.dep_names:
            n_weights += getattr(self, dep_name).getnnz()

        n_vars = m * (n + 1)
        n_factors = m * n_weights

        n_edges = 1 if self.class_prior else 0
        n_edges += 2 * n
        if self.lf_prior:
            n_edges += n
        if self.lf_propensity:
            n_edges += n
        if self.lf_class_propensity:
            n_edges += 2 * n
        n_edges += 2 * self.dep_similar.getnnz() + 3 * self.dep_fixing.getnnz() + \
                   3 * self.dep_reinforcing.getnnz() + 2 * self.dep_exclusive.getnnz()
        n_edges *= m

        weight = np.zeros(n_weights, Weight)
        variable = np.zeros(n_vars, Variable)
        factor = np.zeros(n_factors, Factor)
        ftv = np.zeros(n_edges, FactorToVar)
        domain_mask = np.zeros(n_vars, np.bool)


        #
        # Compiles weight matrix
        #
        if self.class_prior:
            weight[0]['isFixed'] = False
            weight[0]['initialValue'] = np.float64(0)
            w_off = 1
        else:
            w_off = 0

        for i in range(w_off, w_off + n):
            weight[i]['isFixed'] = False
            weight[i]['initialValue'] = np.float64(init_acc + .1 - .2 * self.rng.random())

        w_off += n
        for i in range(w_off, weight.shape[0]):
            weight[i]['isFixed'] = False
            weight[i]['initialValue'] = np.float64(0.0)


        #
        # Compiles variable matrix
        #
        for i in range(m):
            variable[i]['isEvidence'] = False if (y is None or i not in y) else True
            variable[i]['initialValue'] = self.rng.randrange(0, 2) if (y is None or i not in y) else 1 if y[i] == 1 else 0
            variable[i]["dataType"] = 0
            variable[i]["cardinality"] = 2

        for index in range(m, m + m * n):
            variable[index]["isEvidence"] = 1
            variable[index]["initialValue"] = 1
            variable[index]["dataType"] = 0
            variable[index]["cardinality"] = 3

        L_coo = L.tocoo()
        for L_index in range(L_coo.nnz):
            data, i, j = L_coo.data[L_index], L_coo.row[L_index], L_coo.col[L_index]
            index = m + n * i + j
            if data == 1:
                variable[index]["initialValue"] = 2
            elif data == 0:
                variable[index]["initialValue"] = 1
            elif data == -1:
                variable[index]["initialValue"] = 0
            else:
                raise ValueError("Invalid labeling function output in cell (%d, %d): %d. "
                                 "Valid values are 1, 0, and -1. " % (i, j, data))

        #
        # Compiles factor and ftv matrices
        #

        # Class prior
        if self.class_prior:
            for i in range(m):
                factor[i]["factorFunction"] = FACTORS["DP_GEN_CLASS_PRIOR"]
                factor[i]["weightId"] = 0
                factor[i]["featureValue"] = 1
                factor[i]["arity"] = 1
                factor[i]["ftv_offset"] = i

                ftv[i]["vid"] = i

            f_off = m
            ftv_off = m
            w_off = 1
        else:
            f_off = 0
            ftv_off = 0
            w_off = 0


        # Factors over labeling function outputs
        f_off, ftv_off, w_off = self._compile_output_factors(L, factor, f_off, ftv, ftv_off, w_off, "DP_GEN_LF_ACCURACY",
                                                             (lambda m, n, i, j: i, lambda m, n, i, j: m + n * i + j))

        optional_name_map = {
            'lf_prior':
                ('DP_GEN_LF_PRIOR', (
                    lambda m, n, i, j: m + n * i + j,)),
            'lf_propensity':
                ('DP_GEN_LF_PROPENSITY', (
                    lambda m, n, i, j: m + n * i + j,)),
            'lf_class_propensity':
                ('DP_GEN_LF_CLASS_PROPENSITY', (
                    lambda m, n, i, j: i,
                    lambda m, n, i, j: m + n * i + j)),
        }

        for optional_name in GenerativeModel.optional_names:
            if getattr(self, optional_name):
                f_off, ftv_off, w_off = self._compile_output_factors(L, factor, f_off, ftv, ftv_off, w_off,
                                                                     optional_name_map[optional_name][0],
                                                                     optional_name_map[optional_name][1])


        # Factors for labeling function dependencies
        dep_name_map = {
            'dep_similar':
                ('EQUAL', (
                    lambda m, n, i, j, k: m + n * i + j,
                    lambda m, n, i, j, k: m + n * i + k)),
            'dep_fixing':
                ('DP_GEN_DEP_FIXING', (
                    lambda m, n, i, j, k: i,
                    lambda m, n, i, j, k: m + n * i + j,
                    lambda m, n, i, j, k: m + n * i + k)),
            'dep_reinforcing':
                ('DP_GEN_DEP_REINFORCING', (
                    lambda m, n, i, j, k: i,
                    lambda m, n, i, j, k: m + n * i + j,
                    lambda m, n, i, j, k: m + n * i + k)),
            'dep_exclusive':
                ('DP_GEN_DEP_EXCLUSIVE', (
                    lambda m, n, i, j, k: m + n * i + j,
                    lambda m, n, i, j, k: m + n * i + k))
        }

        for dep_name in GenerativeModel.dep_names:
            mat = getattr(self, dep_name)
            for i in range(len(mat.data)):
                f_off, ftv_off, w_off = self._compile_dep_factors(L, factor, f_off, ftv, ftv_off, w_off,
                                                                  mat.row[i], mat.col[i],
                                                                  dep_name_map[dep_name][0],
                                                                  dep_name_map[dep_name][1])


        return weight, variable, factor, ftv, domain_mask, n_edges

    def _compile_output_factors(self, L, factors, factors_offset, ftv, ftv_offset, weight_offset, factor_name, vid_funcs):
        """
        Compiles factors over the outputs of labeling functions, i.e., for which there is one weight per labeling
        function and one factor per labeling function-candidate pair.
        """
        m, n = L.shape

        for i in range(m):
            for j in range(n):
                factors_index = factors_offset + n * i + j
                ftv_index = ftv_offset + len(vid_funcs) * (n * i + j)

                factors[factors_index]["factorFunction"] = FACTORS[factor_name]
                factors[factors_index]["weightId"] = weight_offset + j
                factors[factors_index]["featureValue"] = 1
                factors[factors_index]["arity"] = len(vid_funcs)
                factors[factors_index]["ftv_offset"] = ftv_index

                for i_var, vid_func in enumerate(vid_funcs):
                    ftv[ftv_index + i_var]["vid"] = vid_func(m, n, i, j)

        return factors_offset + m * n, ftv_offset + len(vid_funcs) * m * n, weight_offset + n

    def _compile_dep_factors(self, L, factors, factors_offset, ftv, ftv_offset, weight_offset, j, k, factor_name, vid_funcs):
        """
        Compiles factors for dependencies between pairs of labeling functions (possibly also depending on the latent
        class label).
        """
        m, n = L.shape

        for i in range(m):
            factors_index = factors_offset + i
            ftv_index = ftv_offset + len(vid_funcs) * i

            factors[factors_index]["factorFunction"] = FACTORS[factor_name]
            factors[factors_index]["weightId"] = weight_offset
            factors[factors_index]["featureValue"] = 1
            factors[factors_index]["arity"] = len(vid_funcs)
            factors[factors_index]["ftv_offset"] = ftv_index

            for i_var, vid_func in enumerate(vid_funcs):
                ftv[ftv_index + i_var]["vid"] = vid_func(m, n, i, j, k)

        return factors_offset + m, ftv_offset + len(vid_funcs) * m, weight_offset + 1

    def _process_learned_weights(self, L, fg):
        _, n = L.shape

        w = fg.getFactorGraph().getWeights()
        weights = GenerativeModelWeights(n)

        if self.class_prior:
            weights.class_prior = w[0]
            w_off = 1
        else:
            w_off = 0

        weights.lf_accuracy_log_odds = np.copy(w[w_off:w_off + n])
        w_off += n

        for optional_name in GenerativeModel.optional_names:
            if getattr(self, optional_name):
                setattr(weights, optional_name, np.copy(w[w_off:w_off + n]))
                w_off += n

        for dep_name in self.dep_names:
            mat = getattr(self, dep_name)
            weight_mat = sparse.lil_matrix((n, n))

            for i in range(len(mat.data)):
                if w[w_off] != 0:
                    weight_mat[mat.row[i], mat.col[i]] = w[w_off]
                w_off += 1

            setattr(weights, dep_name, weight_mat.tocsr(copy=True))

        self.weights = weights<|MERGE_RESOLUTION|>--- conflicted
+++ resolved
@@ -1,10 +1,6 @@
 from .constants import *
 from .disc_learning import NoiseAwareModel
-<<<<<<< HEAD
-from .utils import marginals_to_labels, MentionScorer, odds_to_prob
-=======
 from .utils import MentionScorer
->>>>>>> b268ac9c
 from numbskull import NumbSkull
 from numbskull.inference import FACTORS
 from numbskull.numbskulltypes import Weight, Variable, Factor, FactorToVar
@@ -257,13 +253,6 @@
 
         return marginals
 
-<<<<<<< HEAD
-    def score(self, X_test, test_labels, gold_candidate_set=None, b=0.5, set_unlabeled_as_neg=True,
-              display=True, scorer=MentionScorer, **kwargs):
-        s = scorer([X_test.get_candidate(i) for i in xrange(X_test.shape[0])],
-                   test_labels, gold_candidate_set)
-        test_marginals = self.marginals(X_test, **kwargs)
-=======
     def score(self, session, X_test, test_labels, gold_candidate_set=None, b=0.5, set_unlabeled_as_neg=True,
               display=True, scorer=MentionScorer, **kwargs):
         
@@ -274,7 +263,6 @@
         s               = scorer(test_candidates, test_labels, gold_candidate_set)
         test_marginals  = self.marginals(X_test, **kwargs)
 
->>>>>>> b268ac9c
         return s.score(test_marginals, train_marginals=None, b=b,
                        set_unlabeled_as_neg=set_unlabeled_as_neg, display=display)
 
