--- conflicted
+++ resolved
@@ -1,17 +1,13 @@
 from __future__ import print_function
 
 import concurrent.futures
+import numba
 import numpy as np
-import numba
+import time
 
 from collections import defaultdict
-<<<<<<< HEAD
+from disc_learning import NoiseAwareModel
 from math import exp, log
-import time
-=======
-from disc_learning import NoiseAwareModel
-from math import copysign, exp, log
->>>>>>> b268ac9c
 
 
 MIN_LR = 1e-6
