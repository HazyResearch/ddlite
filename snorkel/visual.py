from .models import Phrase
import os
import re
import subprocess
from collections import OrderedDict, defaultdict
from pprint import pprint
from timeit import default_timer as timer

import cv2
import numpy as np
import pandas as pd
from bs4 import BeautifulSoup
from editdistance import eval as editdist


class VisualLinker():
    def __init__(self, pdf_path, session, time=False, verbose=False, very_verbose=False):
        self.session = session
        self.pdf_path = pdf_path
        self.pdf_file = None
        self.verbose = verbose
        self.vverbose = very_verbose
        self.time = time
        self.document = None
        self.coordinate_map = None
        self.pdf_word_list = None
        self.html_word_list = None
        self.links = None
<<<<<<< HEAD
        self.separators = re.compile(u"([\(\)\,\?\u2212\u201C\u201D\u2018\u2019\u00B0\*\']|(?<!http):|\.$|\.\.\.)")
=======
        self.pdf_dim = None
        self.separators = re.compile(u"([\(\)\,\?\u2212\u201C\u201D\u2018\u2019\*\']|(?<!http):|\.$|\u00B0C|\u00B0F)")
>>>>>>> 6eca2615

    def parse_visual(self, document):
        self.document = document
        self.pdf_file = self.pdf_path + self.document.name + '.pdf'
        if self.vverbose: print self.pdf_file

        tic = timer()
        try:
            self.extract_pdf_words()
        except:
            return
        if self.vverbose: 
            pprint(self.pdf_word_list[:5])
            pprint(self.coordinate_map.items()[:5])
        if self.time:  
            print "Elapsed: %0.3f s" % (timer() - tic)

        tic = timer()
        self.extract_html_words()
        if self.vverbose: pprint(self.html_word_list[:5])
        if self.time:  print "Elapsed: %0.3f s" % (timer() - tic)
        
        # TEMP
        # html_words = [x[1] for x in self.html_word_list]
        # pdf_words  = [x[1] for x in self.pdf_word_list]
        # print "(HTML, PDF) words: ", len(html_words), len(pdf_words)
        # html_only = set(html_words) - set(pdf_words)
        # pdf_only = set(pdf_words) - set(html_words)
        # print "(HTML, PDF) unique: ", (len(html_only), len(pdf_only))
        # pprint(zip(sorted(list(html_only)) + ([None] * (len(pdf_only)-len(html_only))), sorted(list(pdf_only))))
        # # pprint(zip(html_words, pdf_words))
        # import pdb; pdb.set_trace()
        # TEMP

        tic = timer()
        self.link_lists(search_max=200)
        if self.vverbose: self.display_links()
        if self.time:  print "Elapsed: %0.3f s" % (timer() - tic)

        tic = timer()
        self.update_coordinates()
        if self.time:  print "Elapsed: %0.3f s" % (timer() - tic)

    def extract_pdf_words(self):
        num_pages = subprocess.check_output(
                "pdfinfo '{}' | grep Pages  | sed 's/[^0-9]*//'".format(self.pdf_file), shell=True)
        pdf_word_list = []
        coordinate_map = {}
        for i in range(1, int(num_pages) + 1):
            html_content = subprocess.check_output(
<<<<<<< HEAD
                "pdftotext -f {} -l {} -bbox-layout '{}' -".format(str(i), str(i), self.pdf_file), shell=True)
            pdf_word_list_i, coordinate_map_i = self._coordinates_from_HTML(html_content, i)
=======
                'pdftotext -f {} -l {} -bbox-layout {} -'.format(str(i), str(i), self.pdf_file), shell=True)
            soup = BeautifulSoup(html_content, "html.parser")
            pages = soup.find_all('page')
            pdf_word_list_i, coordinate_map_i = self._coordinates_from_HTML(pages[0], i)
>>>>>>> 6eca2615
            pdf_word_list += pdf_word_list_i
            # update coordinate map
            coordinate_map.update(coordinate_map_i)
        self.pdf_word_list = pdf_word_list
        self.coordinate_map = coordinate_map
<<<<<<< HEAD
        if len(self.pdf_word_list) == 0:
            raise RuntimeError("PDF does not have extractable words.")
        if self.verbose:
            print "Extracted %d pdf words" % len(self.pdf_word_list)
=======
        # take last page dimensions
        page_width, page_height = int(float(pages[0].get('width'))), int(float(pages[0].get('height')))
        self.pdf_dim = (page_width, page_height)
        print "Extracted %d pdf words" % len(self.pdf_word_list)
>>>>>>> 6eca2615

    def _coordinates_from_HTML(self, page, page_num):
        pdf_word_list = []
        coordinate_map = {}
        block_coordinates = {}
        blocks = page.find_all('block')
        i = 0  # counter for word_id in page_num
        for block in blocks:
            x_min_block = int(float(block.get('xmin')))
            y_min_block = int(float(block.get('ymin')))
            lines = block.find_all('line')
            for line in lines:
                y_min_line = int(float(line.get('ymin')))
                y_max_line = int(float(line.get('ymax')))
                words = line.find_all("word")
                for word in words:
                    xmin = int(float(word.get('xmin')))
                    xmax = int(float(word.get('xmax')))
                    for content in self.separators.split(word.getText()):
                        # import pdb; pdb.set_trace()
                        if len(content) > 0:  # Ignore empty characters
                            word_id = (page_num, i)
                            pdf_word_list.append((word_id, content))
                            # TODO: add char width approximation
                            coordinate_map[word_id] = (page_num, y_min_line, xmin, y_max_line,
                                                       xmax)  # TODO: check this order
                            block_coordinates[word_id] = (y_min_block, x_min_block)
                            i += 1
        # sort pdf_word_list by page, block top then block left, top, then left
        pdf_word_list = sorted(pdf_word_list, key=lambda (word_id, _): block_coordinates[word_id] + coordinate_map[word_id][1:3])
        return pdf_word_list, coordinate_map

    def extract_html_words(self):
        html_word_list = []
        for phrase in self.document.phrases:
            for i, word in enumerate(phrase.words):
                html_word_list.append(((phrase.id, i), word))
        self.html_word_list = html_word_list
        if self.verbose:
            print "Extracted %d html words" % len(self.html_word_list)

    def link_lists(self, search_max=100, edit_cost=20, offset_cost=1):
        # NOTE: there are probably some inefficiencies here from rehashing words 
        # multiple times, but we're not going to worry about that for now
        
        def link_exact(l, u):
            l, u, L, U = get_anchors(l, u)
            html_dict = defaultdict(list)
            pdf_dict = defaultdict(list)
            for i, (_, word) in enumerate(self.html_word_list[l:u]):
                if html_to_pdf[l + i] is None:
                    html_dict[word].append(l + i)
            for j, (_, word) in enumerate(self.pdf_word_list[L:U]):
                if pdf_to_html[L + j] is None:
                    pdf_dict[word].append(L + j)
            for word, html_list in html_dict.items():
                pdf_list = pdf_dict[word]
                if len(html_list) == len(pdf_list):
                    for k in range(len(html_list)):
                        html_to_pdf[html_list[k]] = pdf_list[k]
                        pdf_to_html[pdf_list[k]] = html_list[k]
    
        def link_fuzzy(i):
            (_, word) = self.html_word_list[i]
            l = u = i
            l, u, L, U = get_anchors(l, u)
            offset = int(L + float(i - l)/(u - l) * (U - L))
            searchIndices = np.clip(offset + search_order, 0, M - 1)
            cost = [0] * search_max
            for j, k in enumerate(searchIndices):
                try:
                    other = self.pdf_word_list[k][1]
                except:
                    import pdb; pdb.set_trace()
                if (word.startswith(other) or word.endswith(other) or
                    other.startswith(word) or other.endswith(word)):
                    html_to_pdf[i] = k
                    return
                else:
                    cost[j] = int(editdist(word, other)) * edit_cost + j * offset_cost
            html_to_pdf[i] = searchIndices[np.argmin(cost)]
            return

        def get_anchors(l,u):
            while l >= 0 and html_to_pdf[l] is None: l -= 1
            while u < N and html_to_pdf[u] is None: u += 1
            if l < 0:
                l = 0
                L = 0
            else:
                L = html_to_pdf[l]
            if u >= N:
                u = N
                U = M
            else:
                U = html_to_pdf[u]
            return l, u, L, U

        def display_match_counts():
            matches = sum([html_to_pdf[i] is not None and 
                self.html_word_list[i][1] == self.pdf_word_list[html_to_pdf[i]][1] for i in range(len(self.html_word_list))])
            total = len(self.html_word_list)
            print "(%d/%d) = %0.2f (%d)" % (matches, total, float(matches)/total)
            return matches

        N = len(self.html_word_list)
        M = len(self.pdf_word_list)
        assert(N > 0 and M > 0)
        html_to_pdf = [None] * N
        pdf_to_html = [None] * M
        search_radius = search_max/2

        # first pass: global search for exact matches
        link_exact(0, N)
        if self.vverbose: 
            print "Global exact matching:"
            display_match_counts()

        # second pass: local search for exact matches
        for i in range((N+2)/search_radius + 1):
            link_exact(max(0, i*search_radius - search_radius), min(N, i*search_radius + search_radius))
        if self.vverbose:
            print "Local exact matching:"
        
        # third pass: local search for approximate matches
        search_order = np.array([(-1)**(i%2) * (i/2) for i in range(1, search_max+1)])
        for i in range(len(html_to_pdf)):
            if html_to_pdf[i] is None:
                link_fuzzy(i)
        if self.vverbose: 
            print "Local Approximate matching:"
            display_match_counts

        # convert list to dict
        matches = sum([html_to_pdf[i] is not None and 
            self.html_word_list[i][1] == self.pdf_word_list[html_to_pdf[i]][1] for i in range(len(self.html_word_list))])
        total = len(self.html_word_list)
        if self.verbose:        
            print "Linked %d/%d (%0.2f) html words exactly" % (matches, total, float(matches)/total)
        self.links = OrderedDict((self.html_word_list[i][0], self.pdf_word_list[html_to_pdf[i]][0]) for i in range(len(self.html_word_list)))

    def link_lists_old(self, search_max=200, editCost=20, offsetCost=1, offsetInertia=5):
        DEBUG = False
        if DEBUG:
            offsetHist = []
            jHist = []
            editDistHist = 0
        offset = self._calculate_offset(self.html_word_list, self.pdf_word_list, max(search_max/10,5), search_max)
        offsets = [offset] * offsetInertia
        searchOrder = np.array([(-1)**(i%2) * (i/2) for i in range(1, search_max+1)])
        links = OrderedDict()
        for i, a in enumerate(self.html_word_list):
            j = 0
            searchIndices = np.clip(offset + searchOrder, 0, len(self.pdf_word_list) - 1)
            jMax = len(searchIndices)
            matched = False
            # Search first for exact matches
            while not matched and j < jMax:
                b = self.pdf_word_list[searchIndices[j]]
                if a[1] == b[1]:
                    links[a[0]] = b[0]
                    matched = True
                    offsets[i % offsetInertia] = searchIndices[j] + 1
                    offset = int(np.median(offsets))
                    if DEBUG:
                        jHist.append(j)
                        offsetHist.append(offset)
                j += 1
            # If necessary, search for min edit distance
            if not matched:
                cost = [0] * search_max
                for k, m in enumerate(searchIndices):
                    cost[k] = (editdist(a[1], self.pdf_word_list[m][1]) * editCost +
                               k * offsetCost)
                nearest = np.argmin(cost)
                links[a[0]] = self.pdf_word_list[searchIndices[nearest]][0]
                if DEBUG:
                    jHist.append(nearest)
                    offsetHist.append(searchIndices[nearest])
                    editDistHist += 1
        if DEBUG:
            print offsetHist
            print jHist
            print editDistHist
            self.offsetHist = offsetHist
        self.links = links
        if self.verbose:
            print "Linked %d words to %d bounding boxes" % (len(self.html_word_list), len(self.pdf_word_list))

    def _calculate_offset(self, listA, listB, seedSize, maxOffset):
        wordsA = zip(*listA[:seedSize])[1]
        wordsB = zip(*listB[:maxOffset])[1]
        offsets = []
        for i in range(seedSize):
            try:
                offsets.append(wordsB.index(wordsA[i]) - i)
            except:
                pass
        return int(np.median(offsets))

    def display_links(self, max_rows=100):
        html = []
        pdf = []
        j = []
        for i, l in enumerate(self.links):
            html.append(self.html_word_list[i][1])
            for k, b in enumerate(self.pdf_word_list):
                if b[0] == self.links[self.html_word_list[i][0]]:
                    pdf.append(b[1])
                    j.append(k)
                    break
        assert (len(pdf) == len(html))

        total = 0
        match = 0
        for i, word in enumerate(html):
            total += 1
            if word == pdf[i]:
                match += 1
        print (match, total, float(match)/total)

        data = {
            # 'i': range(len(self.links)),
            'html': html,
            'pdf': pdf,
            'j': j,
        }
        pd.set_option('display.max_rows', max_rows);
        print pd.DataFrame(data, columns=['html', 'pdf', 'j'])
        pd.reset_option('display.max_rows');

    def update_coordinates(self):
        for phrase in self.document.phrases:
            (page, top, left, bottom, right) = zip(
                    *[self.coordinate_map[self.links[((phrase.id), i)]] for i in range(len(phrase.words))])
            self.session.query(Phrase).filter(Phrase.id == phrase.id).update(
                    {"page": list(page),
                     "top": list(top),
                     "left": list(left),
                     "bottom": list(bottom),
                     "right": list(right)})
        self.session.commit()
        if self.verbose:
            print "Updated coordinates in snorkel.db"

    def display_boxes(self, boxes, page_num=1, display=True, alternate_colors=False):
        """
        Displays each of the bounding boxes passed in 'boxes' on an image of the pdf
        pointed to by pdf_file
        # boxes is a list of 5-tuples (page, top, left, bottom, right)
        """
        if display:
            (img, img_path) = pdf_to_img(self, page_num)
            colors = [(255, 0, 0), (0, 0, 255)]
        boxes_per_page = defaultdict(int)
        boxes_by_page = defaultdict(set)
        for i, (page, top, left, bottom, right) in enumerate(boxes):
            boxes_per_page[page] += 1
            boxes_by_page[page].add((top, left, bottom, right))
        if display:
            for (top, left, bottom, right) in boxes_by_page[page_num]:
                color = colors[i % 2] if alternate_colors else colors[0]
                cv2.rectangle(img, (left, top), (right, bottom), color, 1)
        print "Boxes per page: total (unique)"
        for (page, count) in sorted(boxes_per_page.items()):
            print "Page %d: %d (%d)" % (page, count, len(boxes_by_page[page]))
        if display:
            cv2.imshow('Bounding boxes', img)
            cv2.waitKey()  # press any key to exit the opencv output
            cv2.destroyAllWindows()
            os.system('rm {}'.format(img_path))  # delete image

    def display_candidates(self, candidates, page_num=1, display=True):
        """
        Displays the bounding boxes corresponding to candidates on an image of the pdf
        # boxes is a list of 5-tuples (page, top, left, bottom, right)
        """
        boxes = [get_box(span) for c in candidates for span in c.get_arguments()]
        self.display_boxes(boxes, page_num=page_num, display=display, alternate_colors=True)

    def display_words(self, target=None, page_num=1, display=True):
        boxes = []
        for phrase in self.document.phrases:
            for i, word in enumerate(phrase.words):
                if target is None or word == target:
                    boxes.append((
                        phrase.page[i],
                        phrase.top[i],
                        phrase.left[i],
                        phrase.bottom[i],
                        phrase.right[i]))
        self.display_boxes(boxes, page_num=page_num, display=display)


<<<<<<< HEAD
def pdf_to_img(pdf_file, page_num, page_width=612, page_height=792):
    basename = subprocess.check_output("basename '{}' .pdf".format(pdf_file), shell=True)
    dirname = subprocess.check_output("dirname '{}'".format(pdf_file), shell=True)
    img_path = dirname.rstrip() + '/' + basename.rstrip()
    os.system("pdftoppm -f {} -l {} -jpeg '{}' '{}'".format(page_num, page_num, pdf_file, img_path))
    img_path += '-{}.jpg'.format(page_num)
=======
def pdf_to_img(self, page_num):
    pdf_file = self.pdf_file
    page_width, page_height = self.pdf_dim
    basename = subprocess.check_output('basename {} .pdf'.format(pdf_file), shell=True)
    dirname = subprocess.check_output('dirname {}'.format(pdf_file), shell=True)
    img_path = dirname.rstrip() + '/' + basename.rstrip()
    os.system('pdftoppm -f {} -l {} -singlefile -jpeg {} {}'.format(page_num, page_num, pdf_file, img_path))
    img_path += '.jpg'
>>>>>>> 6eca2615
    img = cv2.resize(cv2.imread(img_path), (page_width, page_height))
    return (img, img_path)


def get_box(span):
    return (span.parent.page,
            min(span.get_attrib_tokens('top')),
            max(span.get_attrib_tokens('left')),
            min(span.get_attrib_tokens('bottom')),
            max(span.get_attrib_tokens('right')))<|MERGE_RESOLUTION|>--- conflicted
+++ resolved
@@ -26,12 +26,8 @@
         self.pdf_word_list = None
         self.html_word_list = None
         self.links = None
-<<<<<<< HEAD
+        self.pdf_dim = None
         self.separators = re.compile(u"([\(\)\,\?\u2212\u201C\u201D\u2018\u2019\u00B0\*\']|(?<!http):|\.$|\.\.\.)")
-=======
-        self.pdf_dim = None
-        self.separators = re.compile(u"([\(\)\,\?\u2212\u201C\u201D\u2018\u2019\*\']|(?<!http):|\.$|\u00B0C|\u00B0F)")
->>>>>>> 6eca2615
 
     def parse_visual(self, document):
         self.document = document
@@ -82,31 +78,22 @@
         coordinate_map = {}
         for i in range(1, int(num_pages) + 1):
             html_content = subprocess.check_output(
-<<<<<<< HEAD
                 "pdftotext -f {} -l {} -bbox-layout '{}' -".format(str(i), str(i), self.pdf_file), shell=True)
-            pdf_word_list_i, coordinate_map_i = self._coordinates_from_HTML(html_content, i)
-=======
-                'pdftotext -f {} -l {} -bbox-layout {} -'.format(str(i), str(i), self.pdf_file), shell=True)
             soup = BeautifulSoup(html_content, "html.parser")
             pages = soup.find_all('page')
             pdf_word_list_i, coordinate_map_i = self._coordinates_from_HTML(pages[0], i)
->>>>>>> 6eca2615
             pdf_word_list += pdf_word_list_i
             # update coordinate map
             coordinate_map.update(coordinate_map_i)
         self.pdf_word_list = pdf_word_list
         self.coordinate_map = coordinate_map
-<<<<<<< HEAD
         if len(self.pdf_word_list) == 0:
             raise RuntimeError("PDF does not have extractable words.")
-        if self.verbose:
-            print "Extracted %d pdf words" % len(self.pdf_word_list)
-=======
         # take last page dimensions
         page_width, page_height = int(float(pages[0].get('width'))), int(float(pages[0].get('height')))
         self.pdf_dim = (page_width, page_height)
-        print "Extracted %d pdf words" % len(self.pdf_word_list)
->>>>>>> 6eca2615
+        if self.verbose:
+            print "Extracted %d pdf words" % len(self.pdf_word_list)
 
     def _coordinates_from_HTML(self, page, page_num):
         pdf_word_list = []
@@ -359,7 +346,7 @@
         # boxes is a list of 5-tuples (page, top, left, bottom, right)
         """
         if display:
-            (img, img_path) = pdf_to_img(self, page_num)
+            (img, img_path) = self.pdf_to_img(page_num)
             colors = [(255, 0, 0), (0, 0, 255)]
         boxes_per_page = defaultdict(int)
         boxes_by_page = defaultdict(set)
@@ -400,26 +387,15 @@
                         phrase.right[i]))
         self.display_boxes(boxes, page_num=page_num, display=display)
 
-
-<<<<<<< HEAD
-def pdf_to_img(pdf_file, page_num, page_width=612, page_height=792):
-    basename = subprocess.check_output("basename '{}' .pdf".format(pdf_file), shell=True)
-    dirname = subprocess.check_output("dirname '{}'".format(pdf_file), shell=True)
-    img_path = dirname.rstrip() + '/' + basename.rstrip()
-    os.system("pdftoppm -f {} -l {} -jpeg '{}' '{}'".format(page_num, page_num, pdf_file, img_path))
-    img_path += '-{}.jpg'.format(page_num)
-=======
-def pdf_to_img(self, page_num):
-    pdf_file = self.pdf_file
-    page_width, page_height = self.pdf_dim
-    basename = subprocess.check_output('basename {} .pdf'.format(pdf_file), shell=True)
-    dirname = subprocess.check_output('dirname {}'.format(pdf_file), shell=True)
-    img_path = dirname.rstrip() + '/' + basename.rstrip()
-    os.system('pdftoppm -f {} -l {} -singlefile -jpeg {} {}'.format(page_num, page_num, pdf_file, img_path))
-    img_path += '.jpg'
->>>>>>> 6eca2615
-    img = cv2.resize(cv2.imread(img_path), (page_width, page_height))
-    return (img, img_path)
+    def pdf_to_img(self, page_num):
+        page_width, page_height = self.pdf_dim
+        basename = subprocess.check_output("basename '{}' .pdf".format(self.pdf_file), shell=True)
+        dirname = subprocess.check_output("dirname '{}'".format(self.pdf_file), shell=True)
+        img_path = dirname.rstrip() + '/' + basename.rstrip()
+        os.system("pdftoppm -f {} -l {} -singlefile -jpeg '{}' '{}'".format(page_num, page_num, self.pdf_file, img_path))
+        img_path += '.jpg'
+        img = cv2.resize(cv2.imread(img_path), (page_width, page_height))
+        return (img, img_path)
 
 
 def get_box(span):
