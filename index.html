<!doctype html>
<html>
  <head>
    <meta charset="utf-8">
    <meta http-equiv="X-UA-Compatible" content="chrome=1">
    <title>Snorkel by HazyResearch</title>

    <link rel="stylesheet" href="stylesheets/styles.css">
    <link rel="stylesheet" href="stylesheets/github-light.css">
    <meta name="viewport" content="width=device-width">
    <!--[if lt IE 9]>
    <script src="//html5shiv.googlecode.com/svn/trunk/html5.js"></script>
    <![endif]-->
  </head>
  <body>
    <div class="wrapper">
      <header>
        <!--<h1>Snorkel</h1>-->
        <img src="figs/logo_01.png" width="100"/>
        <p>
          A system for rapidly creating training sets with weak supervision
        </p>

        <p class="view">
          <a href="https://github.com/HazyResearch/snorkel">View the Project on GitHub <small>HazyResearch/snorkel</small></a>
        </p>

        <ul>
          <li>
            <a href="https://github.com/HazyResearch/snorkel/zipball/master">Download <strong>ZIP File</strong></a>
          </li>
          <li>
            <a href="https://github.com/HazyResearch/snorkel/tarball/master">Download <strong>TAR Ball</strong></a>
          </li>
          <li>
            <a href="https://github.com/HazyResearch/snorkel">View On <strong>GitHub</strong></a>
          </li>
        </ul>
      </header>
      <section>

<h2>
<a id="motivation" class="anchor" href="#motivation" aria-hidden="true"><span aria-hidden="true" class="octicon octicon-link"></span></a>Snorkel: A System for Fast Training Data Creation</h2>

<p>
Snorkel is a system for rapidly <b>creating, modeling, and managing training data</b>.
<!--, currently focused on accelerating the development of <i>structured or "dark" data extraction applications</i> for domains in which large labeled training sets are not available or easy to obtain.-->
</p>

<p>
Today's state-of-the-art machine learning models require <i>massive</i> labeled training sets--which usually do not exist for real-world applications. Instead, Snorkel is based around the new <a href="https://arxiv.org/abs/1605.07723">data programming</a> paradigm, in which the developer focuses on writing a set of <i>labeling functions</i>, which are just scripts that programmatically label data. The resulting labels are noisy, but Snorkel automatically models this process—learning, essentially, which labeling functions are more accurate than others—and then uses this to train an end model (for example, a deep neural network in TensorFlow).
</p>

<img align:right src="figs/dp_neurips_2016.png" alt="Snorkel" width=800px /><br />

<p>
<i>Surprisingly</i>, by modeling a noisy training set creation process in this way, we can take potentially low-quality labeling functions from the user, and use these to train high-quality end models. We see Snorkel as providing a general framework for many <a href="http://hazyresearch.github.io/snorkel/blog/weak_supervision.html">weak supervision</a> techniques, and as defining a new <i>programming model for weakly-supervised machine learning systems</i>.
</p>

<h2>
    <a id="users" class="anchor" href="#users" aria-hidden="true"><span aria-hidden="true" class="octicon octicon-link"></span></a>Users & Sponsors</h2>
    <img src="figs/user_logos.png" width="650" height="300" align="middle" /><br />

<h2>

<!-- <a id="getting-started" class="anchor" href="#getting-started" aria-hidden="true"><span aria-hidden="true" class="octicon octicon-link"></span></a>Getting Started</h2>

<ul>
<li><a href="https://github.com/HazyResearch/snorkel#installation--dependencies">Installation instructions</a>
</li>
<li>Get started with the tutorials:
<ul>
<li>
  <a href="https://github.com/HazyResearch/snorkel/tree/master/tutorials/intro">Intro Tutorial: Extracting Spouse Relations from the News</a>
</li>
<li>
  <b>Materials from the recent <a href="http://mobilize.stanford.edu/events/snorkelworkshop2017/">Mobilize Center-hosted Snorkel workshop</a>: <a href="https://github.com/HazyResearch/snorkel/tree/master/tutorials/workshop">notebooks</a>, and <a href="https://simtk.org/frs/?group_id=1263">lecture materials</a></b>
</li>
<li>
  <a href="https://github.com/HazyResearch/snorkel/tree/master/tutorials/cdr">Extracting Chemical-Disease Relations from PubMed</a>
</li>
<li>
  <a href="https://github.com/HazyResearch/snorkel/blob/master/tutorials/snark/Snark%20Tutorial.ipynb">Snorkel + Spark Tutorial</a>
</li>
<li>
  <a href="https://github.com/HazyResearch/snorkel/blob/master/tutorials/crowdsourcing/Crowdsourced_Sentiment_Analysis.ipynb">Crowdsourced Sentiment Analysis using Snorkel</a>
</li>
<li>
  <a href="https://github.com/HazyResearch/snorkel/blob/master/tutorials/images/Images_Tutorial.ipynb"><b>Image classification tutorial</b></a>
</li>
</ul>
</li>
</ul> -->

<hr>
<h1>
  <a id="snorkel-vldb" class="anchor" href="#snorkel-vldb" aria-hidden="true"><span aria-hidden="true" class="octicon octicon-link"></span></a>Snorkel @ Google
</h1>
<img align:middle src="figs/snorkel_drybell_twitter.png" alt="Snorkel" width=50% />
<p>
  [3/14/19] Check out a new <a href="https://ai.googleblog.com/2019/03/harnessing-organizational-knowledge-for.html">blog post</a> and accompanying <a href="https://arxiv.org/abs/1812.00417">SIGMOD paper</a> on Snorkel's usage at Google, and some thoughts about applying weak supervision at industrial scale!
  Big theme: use organizational knowledge resources to quickly and effectively supervise modern ML.
  We're really excited to keep working with these teams!
</p>


<hr>
<h1>
  <a id="snorkel-vldb" class="anchor" href="#snorkel-vldb" aria-hidden="true"><span aria-hidden="true" class="octicon octicon-link"></span></a>Snorkel @ NeurIPS 2018
</h1>
<img align:right src="figs/snorkel_neurips_KO_keynote.png" alt="Snorkel" width=800px/><br />

<p>
  We're excited that Snorkel will be featured in <a href="https://nips.cc/Conferences/2018/Schedule?showEvent=12469">Kunle Olukotun's keynote</a> at NeurIPS this year; to support this, we've assembled some pointers:
  <ul>
    <!--
    <li>
      <a href="#">Blog post</a> on how "Software 2.0" is changing programming
    </li>-->
    <li>
        Our <a href="https://ajratner.github.io/assets/papers/software_2_mmt_vision.pdf">vision for Software 2.0 systems</a>, and a new (draft) <a href="http://hazyresearch.github.io/snorkel/blog/s2_programming.html">blog post</a> about what Software 2.0 means for programming.
    </li>
    <li>
        <a href="https://github.com/HazyResearch/metal">Snorkel MeTaL</a>, our <i>multi-task supervision</i> version of Snorkel (<a href="https://arxiv.org/abs/1810.02840">AAAI'19</a>).
      </li>
    <li>
      The <a href="https://github.com/HazyResearch/tanda">data augmentation framework</a> that can be used in the training loop of end models (<a href="https://arxiv.org/abs/1709.01643">NeurIPS'17</a>).
    </li>
    <li>
      Recent uses of Snorkel for:
      <ul>
        <li>
            <a href="https://arxiv.org/abs/1709.02477">handling image data</a> (NeurIPS'17; <a href="https://github.com/HazyResearch/snorkel/blob/master/tutorials/images/Images_Tutorial.ipynb">tutorial</a>)
        </li>
        <li>
            <a href="https://arxiv.org/abs/1805.03818">using natural language as supervision</a> (ACL'18)
        </li>
        <li>
            <a href="https://arxiv.org/abs/1703.05028">handling semi-structured data</a> (SIGMOD'18)
        </li>
        <li>
            <a href="https://www.paroma.xyz/tech_report_reef.pdf">automating training set generation</a> (VLDB'19)
        </li>
      </ul>
    </li>
  </ul>

<hr>
<h1>
<<<<<<< HEAD
=======
  <a id="snorkel-vldb" class="anchor" href="#snorkel-vldb" aria-hidden="true"><span aria-hidden="true" class="octicon octicon-link"></span></a>Snorkel @ Google
</h1>
<img align:middle src="figs/snorkel_drybell_twitter.png" alt="Snorkel" width=50% />
<p>
  [12/3/18] Check out our new <a href="https://arxiv.org/abs/1812.00417">technical report</a> on Snorkel's usage at Google, and some thoughts about applying weak supervision at industrial scale!
  Big theme: use organizational knowledge resources to quickly and effectively supervise modern ML.
  We're really excited to keep working with these teams!
</p>

<hr>
<h1>
>>>>>>> 16f7f278
  <a id="snorkel-vldb" class="anchor" href="#snorkel-vldb" aria-hidden="true"><span aria-hidden="true" class="octicon octicon-link"></span></a>Snorkel @ VLDB 2018
</h1>
<img align:right src="figs/vldb2018_logo.png" alt="Snorkel" width=200px/>
<p>
  We're excited to be presenting on Snorkel at this year's <a href="http://vldb2018.lncc.br/">VLDB conference in Rio De Janeiro</a>, on <b>Tuesday 8/28 in the "Database Techniques for Machine Learning" session.</b>
  We're also honored that the corresponding paper, <b><a href="https://arxiv.org/abs/1711.10160">Snorkel: Rapid Training Data Creation with Weak Supervision</a></b>, has been invited to the annual <b>"Best Of VLDB" Special Issue!</b>
  <ul>
    <li>
      <a href="https://ajratner.github.io/assets/papers/Snorkel_VLDB_2018_poster.pdf">Poster</a>
    </li>
    <li>
      <a href="https://ajratner.github.io/assets/papers/Snorkel_VLDB_2018_slides.pdf">Slides</a>
    </li>
    <li>
      <i>Check out the <a href="https://github.com/HazyResearch/snorkel/tree/master/tutorials/intro">Intro Tutorial</a>!</i>
    </li>
  </ul>
</p>

<hr>
<h1>
  <a id="getting-started" class="anchor" href="#getting-started" aria-hidden="true"><span aria-hidden="true" class="octicon octicon-link"></span></a>Introducing <i>Snorkel Metal</i>: Weak Supervision for Massively Multi-Task Learning
</h1>
<img align:right src="figs/WS_pipeline.jpg" alt="Snorkel" width=700px/>

<p>
  Complex problems are often composed of <i>multiple</i> tasks, and may have many different types of weak supervision that provide labels for one or more of these tasks.
  In <a href="https://github.com/HazyResearch/metal"><b>Snorkel MeTaL</b></a>, we use a new modeling approach to denoise this <b><i>massively multi-task weak supervision</i></b>, and then train an auto-compiled multi-task network with it.
  Check out:
  <ul>
    <li>
      <a href="https://github.com/HazyResearch/metal"><b>The repo</b></a> (<i>in alpha</i>)
    </li>
    <li>
      A <a href="https://arxiv.org/abs/1810.02840"><b>AAAI 2019 paper</b></a> on the core method and supporting theory
    </li>
    <li>
      A <a href="https://ajratner.github.io/assets/papers/deem-metal-prototype.pdf"><b>SIGMOD DEEM 2018 paper</b></a> on the system architecture
    </li>
  </ul>
</p>
<hr>

<h2>
  <a id="getting-started" class="anchor" href="#getting-started" aria-hidden="true"><span aria-hidden="true" class="octicon octicon-link"></span></a>Snorkel ACM Summer School Workshop</h2>
<img align:right src="figs/acm.jpg" alt="Snorkel" width=700px/>
Check out the <b><a href="https://github.com/HazyResearch/snorkel/tree/master/tutorials/workshop">workshop materials</a></b> for the upcoming <a href="https://summerschool.acm.org/2018/">ACM summer school</a> lecture on Snorkel, Weak Supervision & Software 2.0!

<br \><br \>


<!-- USE CASES -->
<h2>
  <a id="use-cases" class="anchor" href="#use-cases" aria-hidden="true"><span aria-hidden="true" class="octicon octicon-link"></span></a>Snorkel in the Wild
</h2>
<p>
  <i>
    An partial sampling of some public reports of Snorkel / data programming usage:
  </i>
</p>
<ul>
  <li>
    Conversational agents at IBM: <a href="https://arxiv.org/pdf/1812.06176.pdf">Bootstrapping Conversational Agents With Weak Supervision (AAAI 2019)</a>
  </li>
  <li>
    Web content & event classification at Google: <a href="https://arxiv.org/abs/1812.00417">Snorkel DryBell: A Case Study in Deploying Weak Supervision at Industrial Scale (Arxiv 2019)</a>
  </li>
  <li>
    Business intelligence at Intel: <a href="#">Osprey: Non-Programmer Weak Supervision of Imbalanced Extraction Problems (TBA)</a>
  </li>
  <li>
    Anti-semitic tweet classification w/ Snorkel + transfer learning: <a href="https://t.co/h0zGQwDD59">A Technique for Building NLP Classifiers Efficiently with Transfer Learning and Weak Supervision (Blog post 2019)</a>
  </li>
  <li>
      Clinical text classification: <a href="https://bmcmedinformdecismak.biomedcentral.com/articles/10.1186/s12911-018-0723-6">A clinical text classification paradigm using weak supervision and deep representation (BMC MIDM 2019)</a>
    </li>
  <li>
    Social media text mining: <a href="https://ieeexplore.ieee.org/abstract/document/8609589/authors#authors">Deep Text Mining of Instagram Data without Strong Supervision (ICWI 2018)</a>
  </li>
  <li>
    Cardiac MRI classification with Stanford Medicine: <a href="https://www.biorxiv.org/content/biorxiv/early/2018/06/05/339630.full.pdf">Weakly supervised classification of rare aortic valve malformations using unlabeled cardiac MRI sequences (BioArxiv 2018)</a>
  </li>
  <li>
    Catching cheating at Chegg (<a href="https://www.edsurge.com/news/2018-03-01-cheating-on-chegg-maybe-not-on-its-tutoring-platform">Article</a>)
  </li>
  <li>
    Medical image triaging at Stanford Radiology: <a href="#">Cross-Modal Data Programming for Medical Images (NeurIPS ML4H 2017)</a>
  </li>
  <li>
    GWAS KBC with Stanford Genomics: <a href="https://ajratner.github.io/assets/papers/neurips2016-healthcare.pdf">A Machine-Compiled Database of Genome-Wide Association Studies (NeurIPS ML4H 2016)</a>
  </li>
</ul>


<!-- BLOG -->
<h2>
  <a id="blog" class="anchor" href="#blog" aria-hidden="true"><span aria-hidden="true" class="octicon octicon-link"></span></a>Blog Posts and Tutorials
</h2>
<p>
  <i>
    If you're new, get started with the first blog post on data programming, and then check out the Snorkel intro tutorial!
  </i>
</p>
<ul>
  <li>
    [2/4/2019] <a href="https://hazyresearch.github.io/snorkel/blog/mtl_systems.html">Emerging Topics in Multi-Task Learning Systems</a>
  </li>
  <li>
    [12/4/2018] <a href="http://hazyresearch.github.io/snorkel/blog/s2_programming.html">Software 2.0 and the Paradigm Shift in Programming ML Systems</a>
  </li>
  <li>
    [06/21/2018] <a href="http://dawn.cs.stanford.edu/2018/06/21/debugging/">Systematically Debugging Training Data for Software 2.0</a>
  </li>
	<li>
    [11/30/2017] <a href="https://hazyresearch.github.io/snorkel/blog/snorkel_programming_training_data.html">Weak Supervision: The New Programming Language for Software 2.0</a>
  </li>
  <li>
    [09/20/2017] <a href="http://dawn.cs.stanford.edu/2017/09/14/coral/">Exploiting Building Blocks of Data to Efficiently Create Training Sets</a>
  </li>
  <li>
    [08/10/2017] <a href="https://hazyresearch.github.io/snorkel/blog/tanda.html">Learning to Compose Domain-Specific Transformations for Data Augmentation</a> [<a href="https://github.com/HazyResearch/tanda">Repo</a>]
  </li>
  <li>
    [07/12/2017] <a href="https://hazyresearch.github.io/snorkel/blog/ws_blog_post.html">Weak Supervision: The New Programming Paradigm for Machine Learning</a>
  </li>
  <li>
    [06/05/2017] <a href="https://hazyresearch.github.io/snorkel/blog/snark.html">Scaling Up Snorkel with Spark</a> [<a href="https://github.com/HazyResearch/snorkel/blob/master/tutorials/snark/Snark%20Tutorial.ipynb">Tutorial</a>]
  </li>
  <li>
    [05/08/2017] <a href="https://hazyresearch.github.io/snorkel/blog/holoclean.html">HoloClean: Weakly Supervised Data Repairing</a>
  </li>
  <li>
    [04/17/2017] <a href="https://hazyresearch.github.io/snorkel/blog/structure_learning.html">Structure Learning: Are Your Sources Only Telling You What You Want to Hear?</a> [<a href="https://github.com/HazyResearch/snorkel/blob/master/tutorials/advanced/Structure_Learning.ipynb">Tutorial</a>]
  </li>
  <li>
    [03/21/2017] <a href="https://hazyresearch.github.io/snorkel/blog/babble_labble.html">Babble Labble: Learning from Natural Language Explanations</a>
  </li>
  <li>
    [03/16/2017] <a href="https://hazyresearch.github.io/snorkel/blog/fonduer.html">Fonduer: Knowledge Base Construction from Richly Formatted Data</a>
  </li>
  <li>
    [12/15/2016] <a href="http://hazyresearch.github.io/snorkel/blog/dp_with_tf_blog_post.html">Data Programming + TensorFlow Tutorial</a> (<a href="http://hazyresearch.github.io/snorkel/blog/DataProgrammingTensorFlow-v2.ipynb">notebook version</a>)
  </li>
  <li>
    [11/24/2016] <a href="http://hazyresearch.github.io/snorkel/blog/slimfast.html">SLiMFast: Assessing the Reliability of Data</a>
  </li>
  <li>
    [10/24/2016] <a href="http://hazyresearch.github.io/snorkel/blog/socratic_learning.html">Socratic Learning: Debugging ML Models</a>
  </li>
  <li>
    [9/19/2016] <a href="http://hazyresearch.github.io/snorkel/blog/weak_supervision.html">Data Programming: ML with Weak Supervision</a> [<a href="https://github.com/HazyResearch/snorkel/tree/master/tutorials/intro">Tutorial</a>]
  </li>
</ul>


<h2>
<a id="references" class="anchor" href="#references" aria-hidden="true"><span aria-hidden="true" class="octicon octicon-link"></span></a>References</h2>

<h3>Best References:</h3>
<ul>
  <li>
    <b><a href="https://arxiv.org/abs/1711.10160">Snorkel: Rapid Training Data Creation with Weak Supervision</a> (VLDB 2018)</b>
  </li>
<li>
  <b><a href="https://arxiv.org/abs/1605.07723">Data Programming: Creating Large Training Sets, Quickly</a> (NeurIPS 2016)</b>
</li>
<li>
    <b><a href="https://cs.stanford.edu/~chrismre/papers/Chris_Re-KDD.pdf">Snorkel and the Software 2.0 vision</a>(KDD 2018)</b>
</li>
  <b><a href="https://arxiv.org/abs/1703.00854">Learning the Structure of Generative Models without Labeled Data</a> (ICML 2017)</b>
</li>
<li>
  <b><a href="https://arxiv.org/abs/1810.02840">Training Complex Models with Multi-Task Weak Supervision</a> (AAAI 2019)</b>
</li>
<li>
  <b><a href="https://ajratner.github.io/assets/papers/software_2_mmt_vision.pdf">The Role of Massively Multi-Task and Weak Supervision in Software 2.0</a> (CIDR 2019)</b>
</li>
<li>
  <a href="pdfs/snorkel_demo.pdf">Snorkel: Fast Training Set Generation for Information Extraction</a> (SIGMOD DEMO 2017)
</li>
<li>
  <a href="https://arxiv.org/abs/1709.02477">Inferring Generative Model Structure with Static Analysis</a> (NeurIPS 2017)
</li>
<li>
  <a href="https://arxiv.org/abs/1805.03818">Training Classifiers with Natural Language Explanations</a> (ACL 2018)
</li>
<li>
  <a href="http://cs.stanford.edu/people/chrismre/papers/DDL_HILDA_2016.pdf">Data Programming with DDLite: Putting Humans in a Different Part of the Loop</a> (HILDA @ SIGMOD 2016; note Snorkel was previously <em>DDLite</em>)
</li>
<li>
  <a href="https://arxiv.org/abs/1610.08123">Socratic Learning: Correcting Misspecified Generative Models using Discriminative Models</a>
</li>
<li>
  <a href="https://arxiv.org/abs/1703.05028" target="_blank">Fonduer: Knowledge Base Construction from Richly Formatted Data</a> (SIGMOD 2018)

</li>
</ul>

<h3>Further Reading:</h3>
<ul>
<li>
  <a href="https://arxiv.org/abs/1709.01643">Learning to Compose Domain-Specific Transformations for Data Augmentation</a> (NeurIPS 2017)
</li>
<li>
  <a href="https://arxiv.org/abs/1709.02605">Gaussian Quadrature for Kernel Features</a> (NeurIPS 2017)
</li>
<li>
  <a href="pdfs/structure_learning.pdf">Learning Dependency Structures for Weak Supervision Models</a>
</li>
</ul>

<h2>
<a id="references" class="anchor" href="#references" aria-hidden="true"><span aria-hidden="true" class="octicon octicon-link"></span></a>Contributors</h2>
<ul>
<li>
  <a href="http://www.alexratner.com">Alex Ratner</a>
</li>
<li>
  <a href="http://stephenbach.net/">Stephen Bach</a>
</li>
<li>
  <a href="https://github.com/henryre">Henry Ehrenberg</a>
</li>
<li>
  <a href="https://www.bradenhancock.com">Braden Hancock</a>
</li>
<li>
  <a href="https://www.paroma.xyz/">Paroma Varma</a>
</li>
<li>
  <a href="https://jdunnmon.github.io/">Jared Dunnmon</a>
</li>
<li>
  <a href="https://stanford.edu/~fredsala/">Fred Sala</a>
</li>
<li>
  <a href="http://ai.stanford.edu/~bryanhe/">Bryan He</a>
</li>
<li>
  <a href="http://nmbl.stanford.edu/people/jason-fries/">Jason Fries</a>
</li>
<li>
  <a href="https://stanford.edu/~senwu/">Sen Wu</a>
</li>
<li>
  <a href="http://pages.cs.wisc.edu/~thodrek/">Theo Rekatsinas</a>
</li>
<li>
  <a href="https://cs.stanford.edu/people/chrismre/">Chris Ré</a>
</li>
<li>
  <i>And many other members of <a href="https://cs.stanford.edu/people/chrismre/#students">Hazy Research</a></i>
</li>
</ul>

<h2>
  <a id="acknowledgements" class="anchor" href="#acknowledgements" aria-hidden="true"><span aria-hidden="true" class="octicon octicon-link"></span></a>Acknowledgements
</h2>
<p>
  <img src="figs/darpa.JPG" width="80" height="80" align="middle" />
  <img src="figs/ONR.jpg" width="100" height="80" align="middle" />
  <img src="figs/moore_logo.png" width="100" height="60" align="middle" />
  <img src="figs/nih_logo.png" width="80" height="60" align="middle" />
  <img src="figs/mobilize_logo.png" width="100" height="60" align="middle" />
</p>

<p>
  <em>Sponsored in part by DARPA as part of the <a href="https://www.darpa.mil/program/data-driven-discovery-of-models">D3M</a> program under contract No. FA8750-17-2-0095 and the <a href="http://www.darpa.mil/program/simplifying-complexity-in-scientific-discovery">SIMPLEX</a> program under contract No. N66001-15-C-4043, and also by the NIH through the <a href="http://mobilize.stanford.edu/">Mobilize Center</a> under grant number U54EB020405.</em>
</p>

<h3>Mailing List</h3>
<p>
  Feel free to subscribe to the <a href="https://mailman.stanford.edu/mailman/listinfo/snorkel-dev">Snorkel-dev mailing list</a> for Snorkel-related announcements, notifications, and discussions!
</p>

<h3>
<a id="next-steps" class="anchor" href="#next-steps" aria-hidden="true"><span aria-hidden="true" class="octicon octicon-link"></span></a>Next Steps</h3>

<p>
  See <a href="https://github.com/HazyResearch/snorkel">the Snorkel repository</a>
</p>

</section>
<footer>
  <p>
    This project is maintained by <a href="https://github.com/HazyResearch">HazyResearch</a>
  </p>
  <p>
    Part of the <a href="http://dawn.cs.stanford.edu/">Stanford DAWN</a> project
  </p>
  <p>
    <small>Hosted on GitHub Pages &mdash; Theme by <a href="https://github.com/orderedlist">orderedlist</a></small>
  </p>
</footer>
</div>
<script src="javascripts/scale.fix.js"></script>

  </body>
</html><|MERGE_RESOLUTION|>--- conflicted
+++ resolved
@@ -147,20 +147,6 @@
 
 <hr>
 <h1>
-<<<<<<< HEAD
-=======
-  <a id="snorkel-vldb" class="anchor" href="#snorkel-vldb" aria-hidden="true"><span aria-hidden="true" class="octicon octicon-link"></span></a>Snorkel @ Google
-</h1>
-<img align:middle src="figs/snorkel_drybell_twitter.png" alt="Snorkel" width=50% />
-<p>
-  [12/3/18] Check out our new <a href="https://arxiv.org/abs/1812.00417">technical report</a> on Snorkel's usage at Google, and some thoughts about applying weak supervision at industrial scale!
-  Big theme: use organizational knowledge resources to quickly and effectively supervise modern ML.
-  We're really excited to keep working with these teams!
-</p>
-
-<hr>
-<h1>
->>>>>>> 16f7f278
   <a id="snorkel-vldb" class="anchor" href="#snorkel-vldb" aria-hidden="true"><span aria-hidden="true" class="octicon octicon-link"></span></a>Snorkel @ VLDB 2018
 </h1>
 <img align:right src="figs/vldb2018_logo.png" alt="Snorkel" width=200px/>
