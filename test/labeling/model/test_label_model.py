import shutil
import tempfile
import unittest
from typing import List

import numpy as np
import pytest
import torch.nn as nn

from snorkel.labeling.model.label_model import LabelModel, TrainConfig
from snorkel.synthetic.synthetic_data import generate_simple_label_matrix


class LabelModelTest(unittest.TestCase):
    def _set_up_model(self, L: np.ndarray, class_balance: List[float] = [0.5, 0.5]):
        label_model = LabelModel(cardinality=2, verbose=False)
<<<<<<< HEAD
        label_model.train_config = TrainConfig()  # type: ignore
        label_model._set_constants(L)
=======
        L_aug = L + 1
        label_model._set_constants(L_aug)
>>>>>>> b5834c8c
        label_model._create_tree()
        label_model._generate_O(L_aug)
        label_model._build_mask()
        label_model._get_augmented_label_matrix(L_aug)
        label_model._set_class_balance(class_balance=class_balance, Y_dev=None)
        label_model._init_params()
        return label_model

    def test_L_form(self):
        label_model = LabelModel(cardinality=2, verbose=False)
<<<<<<< HEAD

        # Test dimension constants
        L = np.array([[1, 2, 1], [1, 0, 1], [2, 1, 1], [1, 2, -1]])
        with self.assertRaisesRegex(ValueError, "L must have values in"):
            label_model._check_L(L)

        L = np.array([[1, 2, 1], [1, 2, 1], [2, 1, 1], [1, 2, 1]])
=======
        L = np.array([[0, 1, 0], [0, 1, 0], [1, 0, 0], [0, 1, 0]])
>>>>>>> b5834c8c
        label_model._set_constants(L)
        self.assertEqual(label_model.n, 4)
        self.assertEqual(label_model.m, 3)

    def test_class_balance(self):
        label_model = LabelModel(cardinality=2, verbose=False)
<<<<<<< HEAD

=======
>>>>>>> b5834c8c
        # Test class balance
        Y_dev = np.array([0, 0, 1, 1, 0, 0, 0, 0, 1, 1])
        label_model._set_class_balance(class_balance=None, Y_dev=Y_dev)
        np.testing.assert_array_almost_equal(label_model.p, np.array([0.6, 0.4]))

    def test_generate_O(self):
        L = np.array([[0, 1, 0], [0, 1, 0], [1, 0, 0], [0, 1, 1]])
        label_model = self._set_up_model(L)

        # O = (1/n) * L^TL = L^TL/4
        true_O = np.array(
            [
                [3 / 4, 0, 0, 3 / 4, 1 / 2, 1 / 4],
                [0, 1 / 4, 1 / 4, 0, 1 / 4, 0],
                [0, 1 / 4, 1 / 4, 0, 1 / 4, 0],
                [3 / 4, 0, 0, 3 / 4, 1 / 2, 1 / 4],
                [1 / 2, 1 / 4, 1 / 4, 1 / 2, 3 / 4, 0],
                [1 / 4, 0, 0, 1 / 4, 0, 1 / 4],
            ]
        )
        np.testing.assert_array_almost_equal(label_model.O.numpy(), true_O)

        label_model = self._set_up_model(L)
        label_model._generate_O(L + 1, higher_order=False)
        true_O = np.array(
            [
                [3 / 4, 0, 0, 3 / 4, 1 / 2, 1 / 4],
                [0, 1 / 4, 1 / 4, 0, 1 / 4, 0],
                [0, 1 / 4, 1 / 4, 0, 1 / 4, 0],
                [3 / 4, 0, 0, 3 / 4, 1 / 2, 1 / 4],
                [1 / 2, 1 / 4, 1 / 4, 1 / 2, 3 / 4, 0],
                [1 / 4, 0, 0, 1 / 4, 0, 1 / 4],
            ]
        )
        np.testing.assert_array_almost_equal(label_model.O.numpy(), true_O)

        # Higher order returns same matrix (num source = num cliques)
        # Need to test c_tree form
        label_model._generate_O(L + 1, higher_order=True)
        np.testing.assert_array_almost_equal(label_model.O.numpy(), true_O)

    def test_augmented_L_construction(self):
        # 5 LFs
        n = 3
        m = 5
        k = 2
<<<<<<< HEAD
        L = np.array([[1, 1, 1, 2, 1], [1, 2, 2, 1, 0], [1, 1, 1, 1, 0]])
        lm = LabelModel(cardinality=k, verbose=False)
        lm._set_constants(L)
=======
        L = np.array([[0, 0, 0, 1, 0], [0, 1, 1, 0, -1], [0, 0, 0, 0, -1]])
        L_shift = L + 1
        lm = LabelModel(cardinality=k, verbose=False)
        lm._set_constants(L_shift)
>>>>>>> b5834c8c
        lm._create_tree()
        L_aug = lm._get_augmented_label_matrix(L_shift, higher_order=True)

        # Should have 10 columns:
        # - 5 * 2 = 10 for the sources
        self.assertEqual(L_aug.shape, (3, 10))

        # 13 total nonzero entries
        self.assertEqual(L_aug.sum(), 13)

        # Next, check the singleton entries
        for i in range(n):
            for j in range(m):
                if L_shift[i, j] > 0:
                    self.assertEqual(L_aug[i, j * k + L_shift[i, j] - 1], 1)

        # Finally, check the clique entries
        # Singleton clique 1
        self.assertEqual(len(lm.c_tree.node[1]["members"]), 1)
        j = lm.c_tree.node[1]["start_index"]
        self.assertEqual(L_aug[0, j], 1)

        # Singleton clique 2
        self.assertEqual(len(lm.c_tree.node[2]["members"]), 1)
        j = lm.c_tree.node[2]["start_index"]
        self.assertEqual(L_aug[0, j + 1], 0)

    def test_conditional_probs(self):
        L = np.array([[0, 1, 0], [0, 1, 0]])
        label_model = self._set_up_model(L, class_balance=[0.6, 0.4])
        probs = label_model._get_conditional_probs()
        self.assertLessEqual(probs.max(), 1.0)
        self.assertGreaterEqual(probs.min(), 0.0)

    def test_get_accuracy(self):
        # set up L matrix
        true_accs = [0.95, 0.6, 0.7, 0.55, 0.8]
        coverage = [1.0, 0.8, 1.0, 1.0, 1.0]
        L = -1 * np.ones((1000, len(true_accs)))
        Y = np.zeros(1000)

        for i in range(1000):
            Y[i] = 1 if np.random.rand() <= 0.5 else 0
            for j in range(5):
                if np.random.rand() <= coverage[j]:
                    L[i, j] = (
                        Y[i] if np.random.rand() <= true_accs[j] else np.abs(Y[i] - 1)
                    )

        label_model = LabelModel(cardinality=2)
        label_model.train_model(L)

        accs = label_model.get_accuracies()
        for i in range(len(accs)):
            true_acc = true_accs[i]
            self.assertAlmostEqual(accs[i], true_acc, 1)

    def test_build_mask(self):

        L = np.array([[0, 1, 0], [0, 1, 0]])
        label_model = self._set_up_model(L)

        # block diagonal with 0s for dependent LFs
        # without deps, k X k block of 0s down diagonal
        true_mask = np.array(
            [
                [0, 0, 1, 1, 1, 1],
                [0, 0, 1, 1, 1, 1],
                [1, 1, 0, 0, 1, 1],
                [1, 1, 0, 0, 1, 1],
                [1, 1, 1, 1, 0, 0],
                [1, 1, 1, 1, 0, 0],
            ]
        )

        mask = label_model.mask.numpy()
        np.testing.assert_array_equal(mask, true_mask)

    def test_init_params(self):
        L = np.array([[0, 1, 0], [0, -1, 0]])
        label_model = self._set_up_model(L, class_balance=[0.6, 0.4])

        # mu_init = P(\lf=y|Y=y) = clamp(P(\lf=y) * prec_i / P(Y=y), (0,1))
        # mu_init[lf0, lf2 = 1 | Y = 1] = clamp(1.0 * 0.7 / 0.6) = 1.0 since P(lf = 1) = 1.0
        # mu_init[lf1 | Y = 2] = clamp(0.5 * 0.7 / 0.4) = 0.875 since P(lf = 2) = 0.5
        mu_init = label_model.mu_init.numpy()
        true_mu_init = np.array(
            [[1.0, 0.0], [0.0, 0.0], [0.0, 0.0], [0.0, 0.875], [1.0, 0.0], [0.0, 0.0]]
        )
        np.testing.assert_array_equal(mu_init, true_mu_init)

        # mu_init = P(\lf=y|Y=y) = clamp(P(\lf=y) * prec_i / P(Y=y), (0,1))
        # mu_init[lf0, lf2 = 1 | Y = 1] = clamp(1.0 * 0.7 / 0.6) = 1.0 since P(lf = 1) = 1.0
        # mu_init[lf1 = 2 | Y = 2] = clamp(0.5 * 0.7 / 0.7) = 0.5 since P(lf = 2) = 0.5
        label_model._set_class_balance(class_balance=[0.3, 0.7], Y_dev=None)
        label_model._init_params()

        mu_init = label_model.mu_init.numpy()
        true_mu_init = np.array(
            [[1.0, 0.0], [0.0, 0.0], [0.0, 0.0], [0.0, 0.5], [1.0, 0.0], [0.0, 0.0]]
        )
        np.testing.assert_array_equal(mu_init, true_mu_init)

    def test_predict_proba(self):
        L = np.array([[0, 1, 0], [0, 1, 0]])
        label_model = self._set_up_model(L)

        label_model.mu = nn.Parameter(label_model.mu_init.clone())
        probs = label_model.predict_proba(L)

        # with matching labels from 3 LFs, predicted probs clamped at (0.99,0.01)
        true_probs = np.array([[0.99, 0.01], [0.99, 0.01]])
        np.testing.assert_array_almost_equal(probs, true_probs)

    def test_predict(self):
        L = np.array([[0, 1, 0], [0, 1, 0]])
        label_model = self._set_up_model(L)

        label_model.mu = nn.Parameter(label_model.mu_init.clone())
        preds = label_model.predict(L)

        true_preds = np.array([0, 0])
        np.testing.assert_array_equal(preds, true_preds)

        preds, probs = label_model.predict(L, return_probs=True)
        true_probs = np.array([[0.99, 0.01], [0.99, 0.01]])
        np.testing.assert_array_almost_equal(probs, true_probs)

    def test_score(self):
        L = np.array([[1, 0, 1], [1, 0, 1]])
        label_model = self._set_up_model(L)
        label_model.mu = nn.Parameter(label_model.mu_init.clone())

        results = label_model.score(L, Y=np.array([0, 1]))
        results_expected = dict(accuracy=0.5)
        self.assertEqual(results, results_expected)

        results = label_model.score(L=L, Y=np.array([1, 0]), metrics=["accuracy", "f1"])
        results_expected = dict(accuracy=0.5, f1=2 / 3)
        self.assertEqual(results, results_expected)

    def test_loss(self):
        L = np.array([[0, -1, 0], [0, 1, -1]])
        label_model = self._set_up_model(L)
        label_model._get_augmented_label_matrix(L + 1, higher_order=True)

        label_model.mu = nn.Parameter(label_model.mu_init.clone() + 0.05)

        # l2_loss = l2*M*K*||mu - mu_init||_2 = 3*2*(0.05^2) = 0.03
        self.assertAlmostEqual(label_model._loss_l2(l2=1.0).item(), 0.03)
        self.assertAlmostEqual(label_model._loss_l2(l2=np.ones(6)).item(), 0.03)

        # mu_loss = ||O - \mu^T P \mu||_2 + ||\mu^T P - diag(O)||_2
        self.assertAlmostEqual(label_model._loss_mu().item(), 0.675, 3)

    def test_model_loss(self):
<<<<<<< HEAD
        L = csr_matrix([[1, 0, 1], [1, 2, 1]])
=======
        L = np.array([[0, -1, 0], [0, 1, 0]])
>>>>>>> b5834c8c
        label_model = LabelModel(cardinality=2, verbose=False)

        label_model.fit(L, n_epochs=1)
        init_loss = label_model._loss_mu().item()

        label_model.fit(L, n_epochs=10)
        next_loss = label_model._loss_mu().item()

        self.assertLessEqual(next_loss, init_loss)

        with self.assertRaisesRegex(Exception, "Loss is NaN."):
            label_model.fit(L, n_epochs=10, optimizer_config={"lr": 1e8})

    def test_optimizer(self):
<<<<<<< HEAD
        L = csr_matrix([[1, 0, 1], [1, 2, 1]])
        label_model = LabelModel(cardinality=2, verbose=False)
        label_model.fit(L, n_epochs=1, optimizer="sgd")
        label_model.fit(L, n_epochs=1, optimizer="adam")
        label_model.fit(L, n_epochs=1, optimizer="adamax")
        with self.assertRaisesRegex(ValueError, "Unrecognized optimizer option"):
            label_model.fit(L, n_epochs=1, optimizer="bad_opt")

    def test_lr_scheduler(self):
        L = csr_matrix([[1, 0, 1], [1, 2, 1]])
        label_model = LabelModel(cardinality=2, verbose=False)
        label_model.fit(L, n_epochs=1, lr_scheduler="constant")
        label_model.fit(L, n_epochs=1, lr_scheduler="linear")
        label_model.fit(L, n_epochs=1, lr_scheduler="exponential")
        label_model.fit(L, n_epochs=1, lr_scheduler="step")
        with self.assertRaisesRegex(ValueError, "Unrecognized lr scheduler option"):
            label_model.fit(L, n_epochs=1, lr_scheduler="bad_scheduler")

    def test_save_and_load(self):
        L = csr_matrix([[1, 0, 1], [1, 2, 1]])
        label_model = LabelModel(cardinality=2, verbose=False)
        label_model.fit(L, n_epochs=1)
=======
        L = np.array([[0, -1, 0], [0, 1, 0]])
        label_model = LabelModel(cardinality=2, verbose=False)
        label_model.train_model(L, n_epochs=1, optimizer="rmsprop")
        label_model.train_model(L, n_epochs=1, optimizer="adam")
        with self.assertRaisesRegex(ValueError, "Did not recognize optimizer"):
            label_model.train_model(L, n_epochs=1, optimizer="bad_opt")

    def test_lr_scheduler(self):
        L = np.array([[0, -1, 0], [0, 1, 0]])
        label_model = LabelModel(cardinality=2, verbose=False)
        label_model.train_model(L, n_epochs=1, lr_scheduler=None)
        label_model.train_model(L, n_epochs=1, lr_scheduler="exponential")
        with self.assertRaisesRegex(
            ValueError, "Did not recognize lr_scheduler option"
        ):
            label_model.train_model(L, n_epochs=1, lr_scheduler="bad_scheduler")

    def test_save_and_load(self):
        L = np.array([[0, -1, 0], [0, 1, 0]])
        label_model = LabelModel(cardinality=2, verbose=False)
        label_model.train_model(L, n_epochs=1, lr_scheduler=None)
>>>>>>> b5834c8c
        dir_path = tempfile.mkdtemp()
        save_path = dir_path + "label_model"
        label_model.save(save_path)
        label_model.load(save_path)
        shutil.rmtree(dir_path)


@pytest.mark.complex
class TestLabelModelAdvanced(unittest.TestCase):
    """Advanced (marked complex) tests for the LabelModel."""

    def setUp(self) -> None:
        """Set constants for the tests."""
        self.m = 10  # Number of LFs
        self.n = 10000  # Number of data points
        self.cardinality = 2  # Number of classes

    def test_label_model(self) -> None:
        """Test the LabelModel's estimate of P and Y."""
        np.random.seed(123)
        P, Y, L = generate_simple_label_matrix(self.n, self.m, self.cardinality)

        # Train LabelModel
        label_model = LabelModel(cardinality=self.cardinality, verbose=False)
        label_model.fit(L, n_epochs=100, optimizer_config={"lr": 0.01})

        # Test estimated LF conditional probabilities
        P_lm = label_model._get_conditional_probs().reshape(
            (self.m, self.cardinality + 1, -1)
        )
        np.testing.assert_array_almost_equal(P, P_lm, decimal=2)

        # Test predicted labels
        Y_lm = label_model.predict_proba(L).argmax(axis=1)
        err = np.where(Y != Y_lm, 1, 0).sum() / self.n
        self.assertLess(err, 0.1)


if __name__ == "__main__":
    unittest.main()<|MERGE_RESOLUTION|>--- conflicted
+++ resolved
@@ -14,13 +14,9 @@
 class LabelModelTest(unittest.TestCase):
     def _set_up_model(self, L: np.ndarray, class_balance: List[float] = [0.5, 0.5]):
         label_model = LabelModel(cardinality=2, verbose=False)
-<<<<<<< HEAD
         label_model.train_config = TrainConfig()  # type: ignore
-        label_model._set_constants(L)
-=======
         L_aug = L + 1
         label_model._set_constants(L_aug)
->>>>>>> b5834c8c
         label_model._create_tree()
         label_model._generate_O(L_aug)
         label_model._build_mask()
@@ -31,27 +27,13 @@
 
     def test_L_form(self):
         label_model = LabelModel(cardinality=2, verbose=False)
-<<<<<<< HEAD
-
-        # Test dimension constants
-        L = np.array([[1, 2, 1], [1, 0, 1], [2, 1, 1], [1, 2, -1]])
-        with self.assertRaisesRegex(ValueError, "L must have values in"):
-            label_model._check_L(L)
-
-        L = np.array([[1, 2, 1], [1, 2, 1], [2, 1, 1], [1, 2, 1]])
-=======
         L = np.array([[0, 1, 0], [0, 1, 0], [1, 0, 0], [0, 1, 0]])
->>>>>>> b5834c8c
         label_model._set_constants(L)
         self.assertEqual(label_model.n, 4)
         self.assertEqual(label_model.m, 3)
 
     def test_class_balance(self):
         label_model = LabelModel(cardinality=2, verbose=False)
-<<<<<<< HEAD
-
-=======
->>>>>>> b5834c8c
         # Test class balance
         Y_dev = np.array([0, 0, 1, 1, 0, 0, 0, 0, 1, 1])
         label_model._set_class_balance(class_balance=None, Y_dev=Y_dev)
@@ -98,16 +80,10 @@
         n = 3
         m = 5
         k = 2
-<<<<<<< HEAD
-        L = np.array([[1, 1, 1, 2, 1], [1, 2, 2, 1, 0], [1, 1, 1, 1, 0]])
-        lm = LabelModel(cardinality=k, verbose=False)
-        lm._set_constants(L)
-=======
         L = np.array([[0, 0, 0, 1, 0], [0, 1, 1, 0, -1], [0, 0, 0, 0, -1]])
         L_shift = L + 1
         lm = LabelModel(cardinality=k, verbose=False)
         lm._set_constants(L_shift)
->>>>>>> b5834c8c
         lm._create_tree()
         L_aug = lm._get_augmented_label_matrix(L_shift, higher_order=True)
 
@@ -158,7 +134,7 @@
                     )
 
         label_model = LabelModel(cardinality=2)
-        label_model.train_model(L)
+        label_model.fit(L, seed=123, n_epochs=1000)
 
         accs = label_model.get_accuracies()
         for i in range(len(accs)):
@@ -264,11 +240,7 @@
         self.assertAlmostEqual(label_model._loss_mu().item(), 0.675, 3)
 
     def test_model_loss(self):
-<<<<<<< HEAD
-        L = csr_matrix([[1, 0, 1], [1, 2, 1]])
-=======
         L = np.array([[0, -1, 0], [0, 1, 0]])
->>>>>>> b5834c8c
         label_model = LabelModel(cardinality=2, verbose=False)
 
         label_model.fit(L, n_epochs=1)
@@ -283,8 +255,7 @@
             label_model.fit(L, n_epochs=10, optimizer_config={"lr": 1e8})
 
     def test_optimizer(self):
-<<<<<<< HEAD
-        L = csr_matrix([[1, 0, 1], [1, 2, 1]])
+        L = np.array([[0, -1, 0], [0, 1, 0]])
         label_model = LabelModel(cardinality=2, verbose=False)
         label_model.fit(L, n_epochs=1, optimizer="sgd")
         label_model.fit(L, n_epochs=1, optimizer="adam")
@@ -293,8 +264,9 @@
             label_model.fit(L, n_epochs=1, optimizer="bad_opt")
 
     def test_lr_scheduler(self):
-        L = csr_matrix([[1, 0, 1], [1, 2, 1]])
-        label_model = LabelModel(cardinality=2, verbose=False)
+        L = np.array([[0, -1, 0], [0, 1, 0]])
+        label_model = LabelModel(cardinality=2, verbose=False)
+        label_model.fit(L, n_epochs=1)
         label_model.fit(L, n_epochs=1, lr_scheduler="constant")
         label_model.fit(L, n_epochs=1, lr_scheduler="linear")
         label_model.fit(L, n_epochs=1, lr_scheduler="exponential")
@@ -303,32 +275,9 @@
             label_model.fit(L, n_epochs=1, lr_scheduler="bad_scheduler")
 
     def test_save_and_load(self):
-        L = csr_matrix([[1, 0, 1], [1, 2, 1]])
+        L = np.array([[0, -1, 0], [0, 1, 0]])
         label_model = LabelModel(cardinality=2, verbose=False)
         label_model.fit(L, n_epochs=1)
-=======
-        L = np.array([[0, -1, 0], [0, 1, 0]])
-        label_model = LabelModel(cardinality=2, verbose=False)
-        label_model.train_model(L, n_epochs=1, optimizer="rmsprop")
-        label_model.train_model(L, n_epochs=1, optimizer="adam")
-        with self.assertRaisesRegex(ValueError, "Did not recognize optimizer"):
-            label_model.train_model(L, n_epochs=1, optimizer="bad_opt")
-
-    def test_lr_scheduler(self):
-        L = np.array([[0, -1, 0], [0, 1, 0]])
-        label_model = LabelModel(cardinality=2, verbose=False)
-        label_model.train_model(L, n_epochs=1, lr_scheduler=None)
-        label_model.train_model(L, n_epochs=1, lr_scheduler="exponential")
-        with self.assertRaisesRegex(
-            ValueError, "Did not recognize lr_scheduler option"
-        ):
-            label_model.train_model(L, n_epochs=1, lr_scheduler="bad_scheduler")
-
-    def test_save_and_load(self):
-        L = np.array([[0, -1, 0], [0, 1, 0]])
-        label_model = LabelModel(cardinality=2, verbose=False)
-        label_model.train_model(L, n_epochs=1, lr_scheduler=None)
->>>>>>> b5834c8c
         dir_path = tempfile.mkdtemp()
         save_path = dir_path + "label_model"
         label_model.save(save_path)
