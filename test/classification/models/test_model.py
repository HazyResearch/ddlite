import os
import shutil
import unittest
from functools import partial

import torch
import torch.nn as nn

from snorkel.classification.models.advanced import AdvancedClassifier, Operation, Task
from snorkel.classification.models.advanced.utils import ce_loss, softmax
from snorkel.classification.scorer import Scorer


class TaskTest(unittest.TestCase):
    def test_onetask_model(self):
        task1 = create_task("task1")
        model = AdvancedClassifier(tasks=[task1])
        self.assertEqual(len(model.task_names), 1)
        self.assertEqual(len(model.task_flows), 1)
        self.assertEqual(len(model.module_pool), 2)

    def test_twotask_all_overlap_model(self):
        """Add two tasks with identical modules and flows"""
        task1 = create_task("task1")
        task2 = create_task("task2")
        model = AdvancedClassifier(tasks=[task1, task2])
        self.assertEqual(len(model.task_names), 2)
        self.assertEqual(len(model.task_flows), 2)
        self.assertEqual(len(model.module_pool), 2)

    def test_twotask_none_overlap_model(self):
        """Add two tasks with totally separate modules and flows"""
        task1 = create_task("task1", module_suffixes=["A", "A"])
        task2 = create_task("task2", module_suffixes=["B", "B"])
        model = AdvancedClassifier(tasks=[task1, task2])
        self.assertEqual(len(model.task_names), 2)
        self.assertEqual(len(model.task_flows), 2)
        self.assertEqual(len(model.module_pool), 4)

    def test_twotask_partial_overlap_model(self):
        """Add two tasks with overlapping modules and flows"""
        task1 = create_task("task1", module_suffixes=["A", "A"])
        task2 = create_task("task2", module_suffixes=["A", "B"])
        model = AdvancedClassifier(tasks=[task1, task2])
        self.assertEqual(len(model.task_names), 2)
        self.assertEqual(len(model.task_flows), 2)
        self.assertEqual(len(model.module_pool), 3)

<<<<<<< HEAD
=======
    def test_from_modules(self):
        task = create_task("task")
        modules = [task.module_pool["linear1"][0], task.module_pool["linear2"]]
        model_t = AdvancedClassifier(tasks=[task])
        model_m = AdvancedClassifier.from_modules(modules=modules)
        X_dict = {"data": torch.Tensor([0.4, 0.6])}
        t_out = model_t.forward(X_dict, ["task"])
        m_out = model_m.forward(X_dict, ["task"])
        self.assertTrue(torch.eq(t_out["op1"][0], m_out["op1"][0]).all())

    def test_save_load(self):
        CHECKPOINT_DIR = "test/classification/models/advanced/checkpoints"
        CHECKPOINT_PATH = os.path.join(CHECKPOINT_DIR, "model.pth")
        if not os.path.exists(CHECKPOINT_DIR):
            os.makedirs(CHECKPOINT_DIR)

        modules0 = [nn.Linear(2, 4), nn.Linear(4, 2)]
        modules1 = [nn.Linear(2, 4), nn.Linear(4, 2)]

        model = AdvancedClassifier.from_modules(modules=modules0)
        self.assertTrue(
            torch.eq(
                modules0[0].weight, model.module_pool["module0"].module[0].weight
            ).all()
        )
        model.save(CHECKPOINT_PATH)
        model = AdvancedClassifier.from_modules(modules=modules1)
        self.assertFalse(
            torch.eq(
                modules0[0].weight, model.module_pool["module0"].module[0].weight
            ).all()
        )
        model.load(CHECKPOINT_PATH)
        self.assertTrue(
            torch.eq(
                modules0[0].weight, model.module_pool["module0"].module[0].weight
            ).all()
        )

        if os.path.exists(CHECKPOINT_DIR):
            shutil.rmtree(CHECKPOINT_DIR)

>>>>>>> c37f1c22

def create_task(task_name, module_suffixes=("", "")):
    module1_name = f"linear1{module_suffixes[0]}"
    module2_name = f"linear2{module_suffixes[1]}"

    module_pool = nn.ModuleDict(
        {
            module1_name: nn.Sequential(nn.Linear(2, 4), nn.ReLU()),
            module2_name: nn.Linear(4, 2),
        }
    )

    op0 = Operation(module_name=module1_name, inputs=[("_input_", "data")], name="op0")
    op1 = Operation(module_name=module2_name, inputs=[(op0.name, 0)], name="op1")

    task_flow = [op0, op1]

    task = Task(
        name=task_name,
        module_pool=module_pool,
        task_flow=task_flow,
        loss_func=partial(ce_loss, op1.name),
        output_func=partial(softmax, op1.name),
        scorer=Scorer(metrics=["accuracy"]),
    )

    return task


if __name__ == "__main__":
    unittest.main()<|MERGE_RESOLUTION|>--- conflicted
+++ resolved
@@ -46,8 +46,6 @@
         self.assertEqual(len(model.task_flows), 2)
         self.assertEqual(len(model.module_pool), 3)
 
-<<<<<<< HEAD
-=======
     def test_from_modules(self):
         task = create_task("task")
         modules = [task.module_pool["linear1"][0], task.module_pool["linear2"]]
@@ -90,7 +88,6 @@
         if os.path.exists(CHECKPOINT_DIR):
             shutil.rmtree(CHECKPOINT_DIR)
 
->>>>>>> c37f1c22
 
 def create_task(task_name, module_suffixes=("", "")):
     module1_name = f"linear1{module_suffixes[0]}"
