--- conflicted
+++ resolved
@@ -2,14 +2,10 @@
 from collections import namedtuple, defaultdict
 import random
 import numpy as np
-<<<<<<< HEAD
 import matplotlib
 matplotlib.use('Agg')
 import matplotlib.pyplot as plt
-from scipy.sparse import lil_matrix, csr_matrix
-=======
 import scipy.sparse as sparse
->>>>>>> 98f2986d
 from tree_structs import corenlp_to_xmltree
 
 sys.path.append('{}/treedlib'.format(os.getcwd()))
@@ -405,6 +401,45 @@
           break
     return float(correct) / len(gt)
     
+  def _plot_prediction_probability(self, probs):
+    plt.hist(probs, bins=10, normed=False, facecolor='blue')
+    plt.xlim((0,1))
+    plt.xlabel("Probability")
+    plt.ylabel("# Predictions")
+    
+  def _plot_accuracy(self, probs, ground_truth):
+    x = 0.1 * (1 + np.array(range(10)))
+    bin_assign = [x[i] for i in np.digitize(probs, x)]
+    correct = (self.get_predicted() == ground_truth)
+    correct_prob = [np.mean(correct[bin_assign == p]) for p in x]
+    plt.plot(x, x, 'b--', x, correct_prob, 'ro-')
+    plt.xlabel("Probability")
+    plt.ylabel("Accuracy")
+
+  def plot_calibration(self, ground_truth = None):
+    """
+    Show classification accuracy and probability histogram plots
+    Note: ground_truth must be an array either the length of the full dataset, or of the holdout
+    """
+    has_holdout, has_gt = (len(self.holdout) > 0), (ground_truth is not None)
+    n_plots = 1 + has_holdout + (has_holdout and has_gt)
+    # Whole set histogram
+    plt.subplot(1,n_plots,1)
+    self._plot_prediction_probability(self.get_predicted_probability())
+    plt.title("(a) # Predictions (whole set)")
+    # Hold out histogram
+    if has_holdout:
+      holdout_probs = self.get_predicted_probability(holdout_only = True)
+      plt.subplot(1,n_plots,2)
+      self._plot_prediction_probability(holdout_probs)
+      plt.title("(b) # Predictions (holdout set)")
+      if has_gt:
+        gt = self._handle_ground_truth(ground_truth, holdout_only = True)
+        plt.subplot(1,n_plots,3)
+        self._plot_accuracy(self, holdout_probs, gt)
+        plt.title("(c) Accuracy (holdout set)")
+    plt.show()
+    
   def generate_mindtagger_items(self):
     raise NotImplementedError()
     
@@ -555,43 +590,6 @@
          """
     return {'style_block' : s1, 'title_block' : s2}
 
-  def _plot_prediction_probability(self, probs):
-    plt.hist(probs, bins=10, normed=False, facecolor='blue')
-    plt.xlabel("Probability")
-    plt.ylabel("# Predictions")
-    
-  def _plot_accuracy(self, probs, ground_truth):
-    x = 0.1 * (1 + np.array(range(10)))
-    bin_assign = [x[i] for i in np.digitize(probs, x)]
-    correct = (self.get_predicted() == ground_truth)
-    correct_prob = [np.mean(correct[bin_assign == p]) for p in x]
-    plt.plot(x, x, 'b--', x, correct_prob, 'ro-')
-    plt.xlabel("Probability")
-    plt.ylabel("Accuracy")
-
-  def plot_calibration(self, ground_truth):
-    """
-    Show classification accuracy and probability histogram plots
-    Note: ground_truth must be an array either the length of the full dataset, or of the holdout
-    """
-    if len(self.holdout) == 0:
-        warnings.warn("No holdout set for calibration plots")
-        self._plot_prediction_probability(self.get_predicted_probability())
-        plt.title("# Predictions (whole set)")
-    else:
-      holdout_probs = self.get_predicted_probability(holdout_only = True)
-      gt = self._handle_ground_truth(ground_truth, holdout_only = True)
-      plt.subplot(1,3,1)
-      self._plot_accuracy(self, hold_out_probs, gt)
-      plt.title("(a) Accuracy (holdout set)")
-      plt.subplot(1,3,2)
-      self._plot_prediction_probability(holdout_probs)
-      plt.title("(b) # Predictions (holdout set)")
-      plt.subplot(1,3,3)
-      self._plot_prediction_probability(self.get_predicted_probability())
-      plt.title("(c) # Predictions (whole set)")
-    plt.show()
-
 #
 # Logistic regression algs
 # Ported from Chris's Julia notebook...
@@ -683,8 +681,11 @@
   
   # Take SGD steps
   for step in range(nSteps):
-    if step % 100 == 0 and verbose:
-      print "Learning epoch = %s" % step
+    if step % 100 == 0 and verbose:    
+      if step % 500 == 0:
+        print "\nLearning epoch = ",
+      print "%s\t" % step,
+      
 
     # Get the expected rule accuracy
     t,f = sample_data(X, w, nSamples=nSamples) if sample else exact_data(X, w)
