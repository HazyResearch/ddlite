--- conflicted
+++ resolved
@@ -4,11 +4,7 @@
    "cell_type": "markdown",
    "metadata": {},
    "source": [
-<<<<<<< HEAD
-    "# dc_gain_min"
-=======
     "# DC_GAIN_MIN"
->>>>>>> a7bd212b
    ]
   },
   {
@@ -260,15 +256,8 @@
    },
    "outputs": [],
    "source": [
-<<<<<<< HEAD
-    "from \n",
-    "\n",
-    "def aligned(span1, span2):\n",
-    "    return (span1.parent.table == span2.parent.table and\n",
-    "        (span1.parent.row_num == span2.parent.row_num or\n",
-    "         span1.parent.col_num == span2.parent.col_num))\n",
-    "    \n",
-    "def gain_throttler((part_span, attr_span)):\n",
+    "from snorkel.lf_helpers import *\n",   
+     "def gain_throttler((part_span, attr_span)):\n",
     "    \"\"\"\n",
     "    returns True if:\n",
     "            the part is global (i.e., is not in a table)\n",
@@ -278,18 +267,9 @@
     "            the attribute (number) is aligned with a \"DC gain min\"-like word\n",
     "    \"\"\"\n",
     "    return ((part_span.parent.table is None or\n",
-    "             same_row(part_span, attr_span) or\n",
-    "             same_col(part_span, attr_span)) and\n",
-    "            overlap(['dc', 'gain', 'hfe', 'fe', 'min'], get_aligned_ngrams(attr_span)))"
-=======
-    "from snorkel.lf_helpers import *\n",
-    "\n",
-    "def gain_throttler((part_span, attr_span)): \n",
-    "    return ((part_span.parent.table is None or\n",
     "            part_span.parent.row_num == attr_span.parent.row_num or\n",
     "            part_span.parent.col_num == attr_span.parent.col_num) and\n",
-    "            overlap(['dc', 'gain', 'hfe', 'fe'], get_aligned_ngrams(attr_span)))"
->>>>>>> a7bd212b
+    "            overlap(['dc', 'gain', 'hfe', 'fe', 'min'], get_aligned_ngrams(attr_span)))"
    ]
   },
   {
