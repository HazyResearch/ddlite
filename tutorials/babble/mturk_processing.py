--- conflicted
+++ resolved
@@ -348,13 +348,8 @@
                 for (img_idx, p_idx, b_idx, explanation, label) in zip(img_indices, p_indices, b_indices, explanations, labels):
                     # candidate_tuple = create_candidate(img_idx, p_idx, b_idx)
                     # candidate_tuple = (img_idx, p_idx, b_idx)
-<<<<<<< HEAD
-                    p_bbox_stable_id = "{}:{}::bbox:{}".format(0, img_idx, p_idx)
-                    b_bbox_stable_id = "{}:{}::bbox:{}".format(0, img_idx, b_idx)
-=======
                     p_bbox_stable_id = "{}:{}::bbox:{}".format(TRAIN, img_idx, p_idx)
                     b_bbox_stable_id = "{}:{}::bbox:{}".format(TRAIN, img_idx, b_idx)
->>>>>>> f1788858
                     candidate_stable_id = '~~'.join([p_bbox_stable_id, b_bbox_stable_id])
                     label = label_converter[label.lower()]
                     if label is None:
@@ -411,12 +406,6 @@
                         num_majority += 1
                 assert(consensus is not None)
                 valid_explanations.extend([exp for exp in explanations if exp.label == consensus])
-<<<<<<< HEAD
-            #assert(all([len(responses) == self.workers_per_hit 
-                 #for responses in explanations_by_candidate.values()]))
-            #if self.num_hits:
-                #assert(num_unanimous + num_majority + num_bad == self.num_hits * self.candidates_per_hit)
-=======
             for candidate_stable_id, responses in explanations_by_candidate.items():
                 if len(responses) != self.workers_per_hit:
                     print("Warning: for candidate {}, expected {} responses, found {}.".format(
@@ -427,7 +416,6 @@
                 if num_actual_explanations != num_expected_explanations:
                     print("Warning: expected {} total explanations, found {}.".format(
                         num_expected_explanations, num_actual_explanations))
->>>>>>> f1788858
             print("Unanimous: {}".format(num_unanimous))
             print("Majority: {}".format(num_majority))
             print("Bad: {}".format(num_bad))
