<img src="figs/logo_01.png" width="150"/>
**_v0.4.0_**

[![Documentation](https://readthedocs.org/projects/snorkel/badge/?version=latest)](http://snorkel.readthedocs.io/en/latest/)
[![Build Status](https://travis-ci.org/HazyResearch/snorkel.svg?branch=master)](https://travis-ci.org/HazyResearch/snorkel)

## Acknowledgements
<img src="figs/darpa.JPG" width="80" height="80" />
<img src="figs/ONR.jpg" width="100" height="80" />

*Sponsored in part by DARPA as part of the [SIMPLEX](http://www.darpa.mil/program/simplifying-complexity-in-scientific-discovery) program under contract number N66001-15-C-4043.*

## Getting Started

* Installation instructions [below](#installation--dependencies)
* Get started with the tutorial [below](#learning-how-to-use-snorkel)
* Documentation [here](http://snorkel.readthedocs.io/en/latest/)

## Motivation
Snorkel is intended to be a lightweight but powerful framework for developing **structured information extraction applications** for domains in which large labeled training sets are not available or easy to obtain, using the _data programming_ paradigm.

In the data programming approach to developing a machine learning system, the developer focuses on writing a set of _labeling functions_, which create a large but noisy training set. Snorkel then learns a generative model of this noise&mdash;learning, essentially, which labeling functions are more accurate than others&mdash;and uses this to train a discriminative classifier.

At a high level, the idea is that developers can focus on writing labeling functions&mdash;which are just (Python) functions that provide a label for some subset of data points&mdash;and not think about algorithms _or_ features!

**_Snorkel is very much a work in progress_**, but some people have already begun developing applications with it, and initial feedback has been positive... let us know what you think, and how we can improve it, in the [Issues](https://github.com/HazyResearch/ddlite/issues) section!

### References
* Data Programming, to appear at NIPS 2016: [https://arxiv.org/abs/1605.07723](https://arxiv.org/abs/1605.07723)
* Workshop paper from HILDA 2016 (note Snorkel was previously _DDLite_): [here](http://cs.stanford.edu/people/chrismre/papers/DDL_HILDA_2016.pdf)

## Installation / dependencies

<<<<<<< HEAD
Snorkel uses Python 2.7 and requires [a few python packages](python-package-requirement.txt) which can be installed using `pip`:
=======
Snorkel currently uses Python 2.7, and requires [a few python packages](python-package-requirement.txt) which can be installed using `pip`:
>>>>>>> 2c35c656
```bash
pip install --requirement python-package-requirement.txt
```
Note that `sudo` can be prepended to install dependencies system wide if this is an option and the above does not work.

Finally, enable `ipywidgets`:
```bash
jupyter nbextension enable --py widgetsnbextension --sys-prefix
```

Alternatively, `virtualenv` can be used by starting with:
```bash
<<<<<<< HEAD
virtualenv -p python2.7 .virtualenv
source .virtualenv/bin/activate
=======
virtualenv -p python2.7 <path-to-virtual-env>/.virtualenv
source <path-to-virtual-env>/.virtualenv/bin/activate
>>>>>>> 2c35c656
```

## Running
After installing (see below), just run:
```
./run.sh
```

## Learning how to use Snorkel
New tutorial (covers through candidate extraction for entities):
```
tutorial/
```

## Issues
We like [issues](https://github.com/HazyResearch/snorkel/issues) as a place to put bugs, questions, feature requests, etc- don't be shy!
If submitting an issue about a bug, however, **please provide a pointer to a notebook (and relevant data) to reproduce it.**

*Note: if you have an issue with the matplotlib install related to the module `freetype`, see [this post](http://stackoverflow.com/questions/20533426/ubuntu-running-pip-install-gives-error-the-following-required-packages-can-no); if you have an issue installing ipython, try [upgrading setuptools](http://stackoverflow.com/questions/35943606/error-on-installing-ipython-for-python-3-sys-platform-darwin-and-platform)*

## Jupyter Notebook Best Practices

Snorkel is built specifically with usage in **Jupyter/IPython notebooks** in mind; an incomplete set of best practices for the notebooks:

It's usually most convenient to write most code in an external `.py` file, and load as a module that's automatically reloaded; use:
```python
%load_ext autoreload
%autoreload 2
```
A more convenient option is to add these lines to your IPython config file, in `~/.ipython/profile_default/ipython_config.py`:
```
c.InteractiveShellApp.extensions = ['autoreload']     
c.InteractiveShellApp.exec_lines = ['%autoreload 2']
```

## More badges...
[![Coverage Status](https://coveralls.io/repos/github/HazyResearch/snorkel/badge.svg?branch=master)](https://coveralls.io/github/HazyResearch/snorkel?branch=master)

[![Code Climate](https://codeclimate.com/github/HazyResearch/snorkel/badges/gpa.svg)](https://codeclimate.com/github/HazyResearch/snorkel)

[![Test Coverage](https://codeclimate.com/github/HazyResearch/snorkel/badges/coverage.svg)](https://codeclimate.com/github/HazyResearch/snorkel/coverage)

[![Issue Count](https://codeclimate.com/github/HazyResearch/snorkel/badges/issue_count.svg)](https://codeclimate.com/github/HazyResearch/snorkel)<|MERGE_RESOLUTION|>--- conflicted
+++ resolved
@@ -31,11 +31,7 @@
 
 ## Installation / dependencies
 
-<<<<<<< HEAD
 Snorkel uses Python 2.7 and requires [a few python packages](python-package-requirement.txt) which can be installed using `pip`:
-=======
-Snorkel currently uses Python 2.7, and requires [a few python packages](python-package-requirement.txt) which can be installed using `pip`:
->>>>>>> 2c35c656
 ```bash
 pip install --requirement python-package-requirement.txt
 ```
@@ -48,13 +44,8 @@
 
 Alternatively, `virtualenv` can be used by starting with:
 ```bash
-<<<<<<< HEAD
 virtualenv -p python2.7 .virtualenv
 source .virtualenv/bin/activate
-=======
-virtualenv -p python2.7 <path-to-virtual-env>/.virtualenv
-source <path-to-virtual-env>/.virtualenv/bin/activate
->>>>>>> 2c35c656
 ```
 
 ## Running
